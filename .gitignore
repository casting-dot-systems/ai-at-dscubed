docs/source

# From https://raw.githubusercontent.com/github/gitignore/main/Python.gitignore

# Byte-compiled / optimized / DLL files
__pycache__/
*.py[cod]
*$py.class

# C extensions
*.so

llmgine/

# Distribution / packaging
.Python
build/
develop-eggs/
dist/
downloads/
eggs/
.eggs/
lib/
lib64/
parts/
sdist/
var/
wheels/
share/python-wheels/
*.egg-info/
.installed.cfg
*.egg
MANIFEST

# PyInstaller
#  Usually these files are written by a python script from a template
#  before PyInstaller builds the exe, so as to inject date/other infos into it.
*.manifest
*.spec

# Installer logs
pip-log.txt
pip-delete-this-directory.txt

# Unit test / coverage reports
htmlcov/
.tox/
.nox/
.coverage
.coverage.*
.cache
nosetests.xml
coverage.xml
*.cover
*.py,cover
.hypothesis/
.pytest_cache/
cover/

# Translations
*.mo
*.pot

# Django stuff:
*.log
local_settings.py
db.sqlite3
db.sqlite3-journal

# Flask stuff:
instance/
.webassets-cache

# Scrapy stuff:
.scrapy

# Sphinx documentation
docs/_build/

# PyBuilder
.pybuilder/
target/

# Jupyter Notebook
.ipynb_checkpoints

# IPython
profile_default/
ipython_config.py

# PEP 582; used by e.g. github.com/David-OConnor/pyflow and github.com/pdm-project/pdm
__pypackages__/

# Celery stuff
celerybeat-schedule
celerybeat.pid

# SageMath parsed files
*.sage.py

# Environments
.env
.venv
env/
venv/
ENV/
env.bak/
venv.bak/
.env.development
.env.production

# Spyder project settings
.spyderproject
.spyproject

# Rope project settings
.ropeproject

# mkdocs documentation
/site

# mypy
.mypy_cache/
.dmypy.json
dmypy.json

# Pyre type checker
.pyre/

# pytype static type analyzer
.pytype/

# Cython debug symbols
cython_debug/

# Vscode config files
.vscode/

# PyCharm
#  JetBrains specific template is maintained in a separate JetBrains.gitignore that can
#  be found at https://github.com/github/gitignore/blob/main/Global/JetBrains.gitignore
#  and can be added to the global gitignore or merged into this file.  For a more nuclear
#  option (not recommended) you can uncomment the following to ignore the entire idea folder.
#.idea/

# Logs
logs/
# Contextr directory
.contextr/
playground/

node_modules/
*.log

.DS_STORE

<<<<<<< HEAD
# Docs
ai-at-dscubed-docs/

=======
>>>>>>> 114beea8
# Credential files
*.pickle
credentials.json
token.pickle<|MERGE_RESOLUTION|>--- conflicted
+++ resolved
@@ -154,12 +154,6 @@
 
 .DS_STORE
 
-<<<<<<< HEAD
-# Docs
-ai-at-dscubed-docs/
-
-=======
->>>>>>> 114beea8
 # Credential files
 *.pickle
 credentials.json
