[project]
name = "ai-at-dscubed"
version = "0.1.0"
description = "Add your description here"
readme = "README.md"
requires-python = ">=3.13"
dependencies = [
    "discord>=2.3.2",
    "llmgine",
    "notion>=0.0.28",
    "psycopg2-binary>=2.9.10",
]

[build-system]
requires = ["hatchling"]
build-backend = "hatchling.build"

[tool.uv.workspace]
members = [
    "apps/darcy",
    "apps/meeting_recorder_bot",
    "libs/cast",
    "libs/org_tools",
    "libs/org_types",
    "libs/brain",
    "libs/discord",
    "llmgine",
]

[tool.uv.sources]
# Core dependency
llmgine = { workspace = true }

# Library packages
org_types = { workspace = true }
org_tools = { workspace = true }
brain = { workspace = true }
<<<<<<< HEAD
cast = { workspace = true }
discord-framework = { workspace = true }
=======
brain_v2 = { workspace = true }
>>>>>>> bf49732a

# App packages
meeting-recorder-bot = { workspace = true }
<<<<<<< HEAD
=======
scrum-checkup = { workspace = true }
brain_v2-app = { workspace = true }
>>>>>>> bf49732a

[tool.hatch.metadata]
allow-direct-references = true

[tool.hatch.build]
packages = ["src", "custom_tools"]<|MERGE_RESOLUTION|>--- conflicted
+++ resolved
@@ -35,20 +35,14 @@
 org_types = { workspace = true }
 org_tools = { workspace = true }
 brain = { workspace = true }
-<<<<<<< HEAD
 cast = { workspace = true }
 discord-framework = { workspace = true }
-=======
 brain_v2 = { workspace = true }
->>>>>>> bf49732a
 
 # App packages
 meeting-recorder-bot = { workspace = true }
-<<<<<<< HEAD
-=======
 scrum-checkup = { workspace = true }
 brain_v2-app = { workspace = true }
->>>>>>> bf49732a
 
 [tool.hatch.metadata]
 allow-direct-references = true
