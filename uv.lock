version = 1
revision = 1
requires-python = ">=3.13, <4.0"

[manifest]
members = [
    "ai-at-dscubed",
    "ai-discord-bot",
    "ai-discord-bot-v2",
    "brain-app",
    "brain-lib",
    "darcy",
    "darcy-backend",
    "llmgine",
    "meeting-recorder-bot",
    "org-tools",
    "org-types",
    "scrum-checkup",
]

[[package]]
name = "ai-at-dscubed"
version = "0.1.0"
source = { editable = "." }
dependencies = [
    { name = "llmgine" },
    { name = "notion" },
]

[package.metadata]
requires-dist = [
    { name = "llmgine", editable = "llmgine" },
    { name = "notion", specifier = ">=0.0.28" },
]

[[package]]
name = "ai-discord-bot"
version = "0.1.0"
source = { editable = "apps/discord" }
dependencies = [
    { name = "discord-py" },
    { name = "org-tools" },
    { name = "org-types" },
    { name = "python-dotenv" },
]

[package.metadata]
requires-dist = [
    { name = "discord-py", specifier = ">=2.3.2" },
    { name = "org-tools", editable = "libs/org_tools" },
    { name = "org-types", editable = "libs/org_types" },
    { name = "python-dotenv", specifier = ">=1.1.0" },
]

[[package]]
name = "ai-discord-bot-v2"
version = "0.2.0"
source = { editable = "apps/discord_v2" }
dependencies = [
    { name = "discord-py" },
    { name = "llmgine" },
    { name = "org-tools" },
    { name = "org-types" },
    { name = "python-dotenv" },
]

[package.metadata]
requires-dist = [
    { name = "discord-py", specifier = ">=2.3.2" },
    { name = "llmgine", editable = "llmgine" },
    { name = "org-tools", editable = "libs/org_tools" },
    { name = "org-types", editable = "libs/org_types" },
    { name = "python-dotenv", specifier = ">=1.1.0" },
]

[[package]]
name = "aiofiles"
version = "24.1.0"
source = { registry = "https://pypi.org/simple" }
sdist = { url = "https://files.pythonhosted.org/packages/0b/03/a88171e277e8caa88a4c77808c20ebb04ba74cc4681bf1e9416c862de237/aiofiles-24.1.0.tar.gz", hash = "sha256:22a075c9e5a3810f0c2e48f3008c94d68c65d763b9b03857924c99e57355166c", size = 30247 }
wheels = [
    { url = "https://files.pythonhosted.org/packages/a5/45/30bb92d442636f570cb5651bc661f52b610e2eec3f891a5dc3a4c3667db0/aiofiles-24.1.0-py3-none-any.whl", hash = "sha256:b4ec55f4195e3eb5d7abd1bf7e061763e864dd4954231fb8539a0ef8bb8260e5", size = 15896 },
]

[[package]]
name = "aiohappyeyeballs"
version = "2.6.1"
source = { registry = "https://pypi.org/simple" }
sdist = { url = "https://files.pythonhosted.org/packages/26/30/f84a107a9c4331c14b2b586036f40965c128aa4fee4dda5d3d51cb14ad54/aiohappyeyeballs-2.6.1.tar.gz", hash = "sha256:c3f9d0113123803ccadfdf3f0faa505bc78e6a72d1cc4806cbd719826e943558", size = 22760 }
wheels = [
    { url = "https://files.pythonhosted.org/packages/0f/15/5bf3b99495fb160b63f95972b81750f18f7f4e02ad051373b669d17d44f2/aiohappyeyeballs-2.6.1-py3-none-any.whl", hash = "sha256:f349ba8f4b75cb25c99c5c2d84e997e485204d2902a9597802b0371f09331fb8", size = 15265 },
]

[[package]]
name = "aiohttp"
version = "3.12.14"
source = { registry = "https://pypi.org/simple" }
dependencies = [
    { name = "aiohappyeyeballs" },
    { name = "aiosignal" },
    { name = "attrs" },
    { name = "frozenlist" },
    { name = "multidict" },
    { name = "propcache" },
    { name = "yarl" },
]
sdist = { url = "https://files.pythonhosted.org/packages/e6/0b/e39ad954107ebf213a2325038a3e7a506be3d98e1435e1f82086eec4cde2/aiohttp-3.12.14.tar.gz", hash = "sha256:6e06e120e34d93100de448fd941522e11dafa78ef1a893c179901b7d66aa29f2", size = 7822921 }
wheels = [
    { url = "https://files.pythonhosted.org/packages/06/48/e0d2fa8ac778008071e7b79b93ab31ef14ab88804d7ba71b5c964a7c844e/aiohttp-3.12.14-cp313-cp313-macosx_10_13_universal2.whl", hash = "sha256:3143a7893d94dc82bc409f7308bc10d60285a3cd831a68faf1aa0836c5c3c767", size = 695471 },
    { url = "https://files.pythonhosted.org/packages/8d/e7/f73206afa33100804f790b71092888f47df65fd9a4cd0e6800d7c6826441/aiohttp-3.12.14-cp313-cp313-macosx_10_13_x86_64.whl", hash = "sha256:3d62ac3d506cef54b355bd34c2a7c230eb693880001dfcda0bf88b38f5d7af7e", size = 473128 },
    { url = "https://files.pythonhosted.org/packages/df/e2/4dd00180be551a6e7ee979c20fc7c32727f4889ee3fd5b0586e0d47f30e1/aiohttp-3.12.14-cp313-cp313-macosx_11_0_arm64.whl", hash = "sha256:48e43e075c6a438937c4de48ec30fa8ad8e6dfef122a038847456bfe7b947b63", size = 465426 },
    { url = "https://files.pythonhosted.org/packages/de/dd/525ed198a0bb674a323e93e4d928443a680860802c44fa7922d39436b48b/aiohttp-3.12.14-cp313-cp313-manylinux_2_17_aarch64.manylinux2014_aarch64.whl", hash = "sha256:077b4488411a9724cecc436cbc8c133e0d61e694995b8de51aaf351c7578949d", size = 1704252 },
    { url = "https://files.pythonhosted.org/packages/d8/b1/01e542aed560a968f692ab4fc4323286e8bc4daae83348cd63588e4f33e3/aiohttp-3.12.14-cp313-cp313-manylinux_2_17_armv7l.manylinux2014_armv7l.manylinux_2_31_armv7l.whl", hash = "sha256:d8c35632575653f297dcbc9546305b2c1133391089ab925a6a3706dfa775ccab", size = 1685514 },
    { url = "https://files.pythonhosted.org/packages/b3/06/93669694dc5fdabdc01338791e70452d60ce21ea0946a878715688d5a191/aiohttp-3.12.14-cp313-cp313-manylinux_2_17_ppc64le.manylinux2014_ppc64le.whl", hash = "sha256:6b8ce87963f0035c6834b28f061df90cf525ff7c9b6283a8ac23acee6502afd4", size = 1737586 },
    { url = "https://files.pythonhosted.org/packages/a5/3a/18991048ffc1407ca51efb49ba8bcc1645961f97f563a6c480cdf0286310/aiohttp-3.12.14-cp313-cp313-manylinux_2_17_s390x.manylinux2014_s390x.whl", hash = "sha256:f0a2cf66e32a2563bb0766eb24eae7e9a269ac0dc48db0aae90b575dc9583026", size = 1786958 },
    { url = "https://files.pythonhosted.org/packages/30/a8/81e237f89a32029f9b4a805af6dffc378f8459c7b9942712c809ff9e76e5/aiohttp-3.12.14-cp313-cp313-manylinux_2_17_x86_64.manylinux2014_x86_64.whl", hash = "sha256:cdea089caf6d5cde975084a884c72d901e36ef9c2fd972c9f51efbbc64e96fbd", size = 1709287 },
    { url = "https://files.pythonhosted.org/packages/8c/e3/bd67a11b0fe7fc12c6030473afd9e44223d456f500f7cf526dbaa259ae46/aiohttp-3.12.14-cp313-cp313-manylinux_2_5_i686.manylinux1_i686.manylinux_2_17_i686.manylinux2014_i686.whl", hash = "sha256:8a7865f27db67d49e81d463da64a59365ebd6b826e0e4847aa111056dcb9dc88", size = 1622990 },
    { url = "https://files.pythonhosted.org/packages/83/ba/e0cc8e0f0d9ce0904e3cf2d6fa41904e379e718a013c721b781d53dcbcca/aiohttp-3.12.14-cp313-cp313-musllinux_1_2_aarch64.whl", hash = "sha256:0ab5b38a6a39781d77713ad930cb5e7feea6f253de656a5f9f281a8f5931b086", size = 1676015 },
    { url = "https://files.pythonhosted.org/packages/d8/b3/1e6c960520bda094c48b56de29a3d978254637ace7168dd97ddc273d0d6c/aiohttp-3.12.14-cp313-cp313-musllinux_1_2_armv7l.whl", hash = "sha256:9b3b15acee5c17e8848d90a4ebc27853f37077ba6aec4d8cb4dbbea56d156933", size = 1707678 },
    { url = "https://files.pythonhosted.org/packages/0a/19/929a3eb8c35b7f9f076a462eaa9830b32c7f27d3395397665caa5e975614/aiohttp-3.12.14-cp313-cp313-musllinux_1_2_i686.whl", hash = "sha256:e4c972b0bdaac167c1e53e16a16101b17c6d0ed7eac178e653a07b9f7fad7151", size = 1650274 },
    { url = "https://files.pythonhosted.org/packages/22/e5/81682a6f20dd1b18ce3d747de8eba11cbef9b270f567426ff7880b096b48/aiohttp-3.12.14-cp313-cp313-musllinux_1_2_ppc64le.whl", hash = "sha256:7442488b0039257a3bdbc55f7209587911f143fca11df9869578db6c26feeeb8", size = 1726408 },
    { url = "https://files.pythonhosted.org/packages/8c/17/884938dffaa4048302985483f77dfce5ac18339aad9b04ad4aaa5e32b028/aiohttp-3.12.14-cp313-cp313-musllinux_1_2_s390x.whl", hash = "sha256:f68d3067eecb64c5e9bab4a26aa11bd676f4c70eea9ef6536b0a4e490639add3", size = 1759879 },
    { url = "https://files.pythonhosted.org/packages/95/78/53b081980f50b5cf874359bde707a6eacd6c4be3f5f5c93937e48c9d0025/aiohttp-3.12.14-cp313-cp313-musllinux_1_2_x86_64.whl", hash = "sha256:f88d3704c8b3d598a08ad17d06006cb1ca52a1182291f04979e305c8be6c9758", size = 1708770 },
    { url = "https://files.pythonhosted.org/packages/ed/91/228eeddb008ecbe3ffa6c77b440597fdf640307162f0c6488e72c5a2d112/aiohttp-3.12.14-cp313-cp313-win32.whl", hash = "sha256:a3c99ab19c7bf375c4ae3debd91ca5d394b98b6089a03231d4c580ef3c2ae4c5", size = 421688 },
    { url = "https://files.pythonhosted.org/packages/66/5f/8427618903343402fdafe2850738f735fd1d9409d2a8f9bcaae5e630d3ba/aiohttp-3.12.14-cp313-cp313-win_amd64.whl", hash = "sha256:3f8aad695e12edc9d571f878c62bedc91adf30c760c8632f09663e5f564f4baa", size = 448098 },
]

[[package]]
name = "aiosignal"
version = "1.4.0"
source = { registry = "https://pypi.org/simple" }
dependencies = [
    { name = "frozenlist" },
]
sdist = { url = "https://files.pythonhosted.org/packages/61/62/06741b579156360248d1ec624842ad0edf697050bbaf7c3e46394e106ad1/aiosignal-1.4.0.tar.gz", hash = "sha256:f47eecd9468083c2029cc99945502cb7708b082c232f9aca65da147157b251c7", size = 25007 }
wheels = [
    { url = "https://files.pythonhosted.org/packages/fb/76/641ae371508676492379f16e2fa48f4e2c11741bd63c48be4b12a6b09cba/aiosignal-1.4.0-py3-none-any.whl", hash = "sha256:053243f8b92b990551949e63930a839ff0cf0b0ebbe0597b0f3fb19e1a0fe82e", size = 7490 },
]

[[package]]
name = "aiosqlite"
version = "0.21.0"
source = { registry = "https://pypi.org/simple" }
dependencies = [
    { name = "typing-extensions" },
]
sdist = { url = "https://files.pythonhosted.org/packages/13/7d/8bca2bf9a247c2c5dfeec1d7a5f40db6518f88d314b8bca9da29670d2671/aiosqlite-0.21.0.tar.gz", hash = "sha256:131bb8056daa3bc875608c631c678cda73922a2d4ba8aec373b19f18c17e7aa3", size = 13454, upload-time = "2025-02-03T07:30:16.235Z" }
wheels = [
    { url = "https://files.pythonhosted.org/packages/f5/10/6c25ed6de94c49f88a91fa5018cb4c0f3625f31d5be9f771ebe5cc7cd506/aiosqlite-0.21.0-py3-none-any.whl", hash = "sha256:2549cf4057f95f53dcba16f2b64e8e2791d7e1adedb13197dd8ed77bb226d7d0", size = 15792, upload-time = "2025-02-03T07:30:13.6Z" },
]

[[package]]
name = "aiosqlite"
version = "0.21.0"
source = { registry = "https://pypi.org/simple" }
dependencies = [
    { name = "typing-extensions" },
]
sdist = { url = "https://files.pythonhosted.org/packages/13/7d/8bca2bf9a247c2c5dfeec1d7a5f40db6518f88d314b8bca9da29670d2671/aiosqlite-0.21.0.tar.gz", hash = "sha256:131bb8056daa3bc875608c631c678cda73922a2d4ba8aec373b19f18c17e7aa3", size = 13454, upload-time = "2025-02-03T07:30:16.235Z" }
wheels = [
    { url = "https://files.pythonhosted.org/packages/f5/10/6c25ed6de94c49f88a91fa5018cb4c0f3625f31d5be9f771ebe5cc7cd506/aiosqlite-0.21.0-py3-none-any.whl", hash = "sha256:2549cf4057f95f53dcba16f2b64e8e2791d7e1adedb13197dd8ed77bb226d7d0", size = 15792, upload-time = "2025-02-03T07:30:13.6Z" },
]

[[package]]
name = "annotated-types"
version = "0.7.0"
source = { registry = "https://pypi.org/simple" }
sdist = { url = "https://files.pythonhosted.org/packages/ee/67/531ea369ba64dcff5ec9c3402f9f51bf748cec26dde048a2f973a4eea7f5/annotated_types-0.7.0.tar.gz", hash = "sha256:aff07c09a53a08bc8cfccb9c85b05f1aa9a2a6f23728d790723543408344ce89", size = 16081 }
wheels = [
    { url = "https://files.pythonhosted.org/packages/78/b6/6307fbef88d9b5ee7421e68d78a9f162e0da4900bc5f5793f6d3d0e34fb8/annotated_types-0.7.0-py3-none-any.whl", hash = "sha256:1f02e8b43a8fbbc3f3e0d4f0f4bfc8131bcb4eebe8849b8e5c773f3a1c582a53", size = 13643 },
]

[[package]]
name = "anthropic"
version = "0.57.1"
source = { registry = "https://pypi.org/simple" }
dependencies = [
    { name = "anyio" },
    { name = "distro" },
    { name = "httpx" },
    { name = "jiter" },
    { name = "pydantic" },
    { name = "sniffio" },
    { name = "typing-extensions" },
]
sdist = { url = "https://files.pythonhosted.org/packages/d7/75/6261a1a8d92aed47e27d2fcfb3a411af73b1435e6ae1186da02b760565d0/anthropic-0.57.1.tar.gz", hash = "sha256:7815dd92245a70d21f65f356f33fc80c5072eada87fb49437767ea2918b2c4b0", size = 423775 }
wheels = [
    { url = "https://files.pythonhosted.org/packages/e5/cf/ca0ba77805aec6171629a8b665c7dc224dab374539c3d27005b5d8c100a0/anthropic-0.57.1-py3-none-any.whl", hash = "sha256:33afc1f395af207d07ff1bffc0a3d1caac53c371793792569c5d2f09283ea306", size = 292779 },
]

[[package]]
name = "anyio"
version = "4.9.0"
source = { registry = "https://pypi.org/simple" }
dependencies = [
    { name = "idna" },
    { name = "sniffio" },
]
sdist = { url = "https://files.pythonhosted.org/packages/95/7d/4c1bd541d4dffa1b52bd83fb8527089e097a106fc90b467a7313b105f840/anyio-4.9.0.tar.gz", hash = "sha256:673c0c244e15788651a4ff38710fea9675823028a6f08a5eda409e0c9840a028", size = 190949 }
wheels = [
    { url = "https://files.pythonhosted.org/packages/a1/ee/48ca1a7c89ffec8b6a0c5d02b89c305671d5ffd8d3c94acf8b8c408575bb/anyio-4.9.0-py3-none-any.whl", hash = "sha256:9f76d541cad6e36af7beb62e978876f3b41e3e04f2c1fbf0884604c0a9c4d93c", size = 100916 },
]

[[package]]
name = "asttokens"
version = "3.0.0"
source = { registry = "https://pypi.org/simple" }
sdist = { url = "https://files.pythonhosted.org/packages/4a/e7/82da0a03e7ba5141f05cce0d302e6eed121ae055e0456ca228bf693984bc/asttokens-3.0.0.tar.gz", hash = "sha256:0dcd8baa8d62b0c1d118b399b2ddba3c4aff271d0d7a9e0d4c1681c79035bbc7", size = 61978 }
wheels = [
    { url = "https://files.pythonhosted.org/packages/25/8a/c46dcc25341b5bce5472c718902eb3d38600a903b14fa6aeecef3f21a46f/asttokens-3.0.0-py3-none-any.whl", hash = "sha256:e3078351a059199dd5138cb1c706e6430c05eff2ff136af5eb4790f9d28932e2", size = 26918 },
]

[[package]]
name = "attrs"
version = "25.3.0"
source = { registry = "https://pypi.org/simple" }
sdist = { url = "https://files.pythonhosted.org/packages/5a/b0/1367933a8532ee6ff8d63537de4f1177af4bff9f3e829baf7331f595bb24/attrs-25.3.0.tar.gz", hash = "sha256:75d7cefc7fb576747b2c81b4442d4d4a1ce0900973527c011d1030fd3bf4af1b", size = 812032 }
wheels = [
    { url = "https://files.pythonhosted.org/packages/77/06/bb80f5f86020c4551da315d78b3ab75e8228f89f0162f2c3a819e407941a/attrs-25.3.0-py3-none-any.whl", hash = "sha256:427318ce031701fea540783410126f03899a97ffc6f61596ad581ac2e40e3bc3", size = 63815 },
]

[[package]]
name = "audioop-lts"
version = "0.2.1"
source = { registry = "https://pypi.org/simple" }
sdist = { url = "https://files.pythonhosted.org/packages/dd/3b/69ff8a885e4c1c42014c2765275c4bd91fe7bc9847e9d8543dbcbb09f820/audioop_lts-0.2.1.tar.gz", hash = "sha256:e81268da0baa880431b68b1308ab7257eb33f356e57a5f9b1f915dfb13dd1387", size = 30204 }
wheels = [
    { url = "https://files.pythonhosted.org/packages/01/91/a219253cc6e92db2ebeaf5cf8197f71d995df6f6b16091d1f3ce62cb169d/audioop_lts-0.2.1-cp313-abi3-macosx_10_13_universal2.whl", hash = "sha256:fd1345ae99e17e6910f47ce7d52673c6a1a70820d78b67de1b7abb3af29c426a", size = 46252 },
    { url = "https://files.pythonhosted.org/packages/ec/f6/3cb21e0accd9e112d27cee3b1477cd04dafe88675c54ad8b0d56226c1e0b/audioop_lts-0.2.1-cp313-abi3-macosx_10_13_x86_64.whl", hash = "sha256:e175350da05d2087e12cea8e72a70a1a8b14a17e92ed2022952a4419689ede5e", size = 27183 },
    { url = "https://files.pythonhosted.org/packages/ea/7e/f94c8a6a8b2571694375b4cf94d3e5e0f529e8e6ba280fad4d8c70621f27/audioop_lts-0.2.1-cp313-abi3-macosx_11_0_arm64.whl", hash = "sha256:4a8dd6a81770f6ecf019c4b6d659e000dc26571b273953cef7cd1d5ce2ff3ae6", size = 26726 },
    { url = "https://files.pythonhosted.org/packages/ef/f8/a0e8e7a033b03fae2b16bc5aa48100b461c4f3a8a38af56d5ad579924a3a/audioop_lts-0.2.1-cp313-abi3-manylinux_2_17_aarch64.manylinux2014_aarch64.whl", hash = "sha256:d1cd3c0b6f2ca25c7d2b1c3adeecbe23e65689839ba73331ebc7d893fcda7ffe", size = 80718 },
    { url = "https://files.pythonhosted.org/packages/8f/ea/a98ebd4ed631c93b8b8f2368862cd8084d75c77a697248c24437c36a6f7e/audioop_lts-0.2.1-cp313-abi3-manylinux_2_17_ppc64le.manylinux2014_ppc64le.whl", hash = "sha256:ff3f97b3372c97782e9c6d3d7fdbe83bce8f70de719605bd7ee1839cd1ab360a", size = 88326 },
    { url = "https://files.pythonhosted.org/packages/33/79/e97a9f9daac0982aa92db1199339bd393594d9a4196ad95ae088635a105f/audioop_lts-0.2.1-cp313-abi3-manylinux_2_17_s390x.manylinux2014_s390x.whl", hash = "sha256:a351af79edefc2a1bd2234bfd8b339935f389209943043913a919df4b0f13300", size = 80539 },
    { url = "https://files.pythonhosted.org/packages/b2/d3/1051d80e6f2d6f4773f90c07e73743a1e19fcd31af58ff4e8ef0375d3a80/audioop_lts-0.2.1-cp313-abi3-manylinux_2_5_i686.manylinux1_i686.manylinux_2_17_i686.manylinux2014_i686.whl", hash = "sha256:2aeb6f96f7f6da80354330470b9134d81b4cf544cdd1c549f2f45fe964d28059", size = 78577 },
    { url = "https://files.pythonhosted.org/packages/7a/1d/54f4c58bae8dc8c64a75071c7e98e105ddaca35449376fcb0180f6e3c9df/audioop_lts-0.2.1-cp313-abi3-manylinux_2_5_x86_64.manylinux1_x86_64.manylinux_2_17_x86_64.manylinux2014_x86_64.whl", hash = "sha256:c589f06407e8340e81962575fcffbba1e92671879a221186c3d4662de9fe804e", size = 82074 },
    { url = "https://files.pythonhosted.org/packages/36/89/2e78daa7cebbea57e72c0e1927413be4db675548a537cfba6a19040d52fa/audioop_lts-0.2.1-cp313-abi3-musllinux_1_2_aarch64.whl", hash = "sha256:fbae5d6925d7c26e712f0beda5ed69ebb40e14212c185d129b8dfbfcc335eb48", size = 84210 },
    { url = "https://files.pythonhosted.org/packages/a5/57/3ff8a74df2ec2fa6d2ae06ac86e4a27d6412dbb7d0e0d41024222744c7e0/audioop_lts-0.2.1-cp313-abi3-musllinux_1_2_i686.whl", hash = "sha256:d2d5434717f33117f29b5691fbdf142d36573d751716249a288fbb96ba26a281", size = 85664 },
    { url = "https://files.pythonhosted.org/packages/16/01/21cc4e5878f6edbc8e54be4c108d7cb9cb6202313cfe98e4ece6064580dd/audioop_lts-0.2.1-cp313-abi3-musllinux_1_2_ppc64le.whl", hash = "sha256:f626a01c0a186b08f7ff61431c01c055961ee28769591efa8800beadd27a2959", size = 93255 },
    { url = "https://files.pythonhosted.org/packages/3e/28/7f7418c362a899ac3b0bf13b1fde2d4ffccfdeb6a859abd26f2d142a1d58/audioop_lts-0.2.1-cp313-abi3-musllinux_1_2_s390x.whl", hash = "sha256:05da64e73837f88ee5c6217d732d2584cf638003ac72df124740460531e95e47", size = 87760 },
    { url = "https://files.pythonhosted.org/packages/6d/d8/577a8be87dc7dd2ba568895045cee7d32e81d85a7e44a29000fe02c4d9d4/audioop_lts-0.2.1-cp313-abi3-musllinux_1_2_x86_64.whl", hash = "sha256:56b7a0a4dba8e353436f31a932f3045d108a67b5943b30f85a5563f4d8488d77", size = 84992 },
    { url = "https://files.pythonhosted.org/packages/ef/9a/4699b0c4fcf89936d2bfb5425f55f1a8b86dff4237cfcc104946c9cd9858/audioop_lts-0.2.1-cp313-abi3-win32.whl", hash = "sha256:6e899eb8874dc2413b11926b5fb3857ec0ab55222840e38016a6ba2ea9b7d5e3", size = 26059 },
    { url = "https://files.pythonhosted.org/packages/3a/1c/1f88e9c5dd4785a547ce5fd1eb83fff832c00cc0e15c04c1119b02582d06/audioop_lts-0.2.1-cp313-abi3-win_amd64.whl", hash = "sha256:64562c5c771fb0a8b6262829b9b4f37a7b886c01b4d3ecdbae1d629717db08b4", size = 30412 },
    { url = "https://files.pythonhosted.org/packages/c4/e9/c123fd29d89a6402ad261516f848437472ccc602abb59bba522af45e281b/audioop_lts-0.2.1-cp313-abi3-win_arm64.whl", hash = "sha256:c45317debeb64002e980077642afbd977773a25fa3dfd7ed0c84dccfc1fafcb0", size = 23578 },
    { url = "https://files.pythonhosted.org/packages/7a/99/bb664a99561fd4266687e5cb8965e6ec31ba4ff7002c3fce3dc5ef2709db/audioop_lts-0.2.1-cp313-cp313t-macosx_10_13_universal2.whl", hash = "sha256:3827e3fce6fee4d69d96a3d00cd2ab07f3c0d844cb1e44e26f719b34a5b15455", size = 46827 },
    { url = "https://files.pythonhosted.org/packages/c4/e3/f664171e867e0768ab982715e744430cf323f1282eb2e11ebfb6ee4c4551/audioop_lts-0.2.1-cp313-cp313t-macosx_10_13_x86_64.whl", hash = "sha256:161249db9343b3c9780ca92c0be0d1ccbfecdbccac6844f3d0d44b9c4a00a17f", size = 27479 },
    { url = "https://files.pythonhosted.org/packages/a6/0d/2a79231ff54eb20e83b47e7610462ad6a2bea4e113fae5aa91c6547e7764/audioop_lts-0.2.1-cp313-cp313t-macosx_11_0_arm64.whl", hash = "sha256:5b7b4ff9de7a44e0ad2618afdc2ac920b91f4a6d3509520ee65339d4acde5abf", size = 27056 },
    { url = "https://files.pythonhosted.org/packages/86/46/342471398283bb0634f5a6df947806a423ba74b2e29e250c7ec0e3720e4f/audioop_lts-0.2.1-cp313-cp313t-manylinux_2_17_aarch64.manylinux2014_aarch64.whl", hash = "sha256:72e37f416adb43b0ced93419de0122b42753ee74e87070777b53c5d2241e7fab", size = 87802 },
    { url = "https://files.pythonhosted.org/packages/56/44/7a85b08d4ed55517634ff19ddfbd0af05bf8bfd39a204e4445cd0e6f0cc9/audioop_lts-0.2.1-cp313-cp313t-manylinux_2_17_ppc64le.manylinux2014_ppc64le.whl", hash = "sha256:534ce808e6bab6adb65548723c8cbe189a3379245db89b9d555c4210b4aaa9b6", size = 95016 },
    { url = "https://files.pythonhosted.org/packages/a8/2a/45edbca97ea9ee9e6bbbdb8d25613a36e16a4d1e14ae01557392f15cc8d3/audioop_lts-0.2.1-cp313-cp313t-manylinux_2_17_s390x.manylinux2014_s390x.whl", hash = "sha256:d2de9b6fb8b1cf9f03990b299a9112bfdf8b86b6987003ca9e8a6c4f56d39543", size = 87394 },
    { url = "https://files.pythonhosted.org/packages/14/ae/832bcbbef2c510629593bf46739374174606e25ac7d106b08d396b74c964/audioop_lts-0.2.1-cp313-cp313t-manylinux_2_5_i686.manylinux1_i686.manylinux_2_17_i686.manylinux2014_i686.whl", hash = "sha256:f24865991b5ed4b038add5edbf424639d1358144f4e2a3e7a84bc6ba23e35074", size = 84874 },
    { url = "https://files.pythonhosted.org/packages/26/1c/8023c3490798ed2f90dfe58ec3b26d7520a243ae9c0fc751ed3c9d8dbb69/audioop_lts-0.2.1-cp313-cp313t-manylinux_2_5_x86_64.manylinux1_x86_64.manylinux_2_17_x86_64.manylinux2014_x86_64.whl", hash = "sha256:2bdb3b7912ccd57ea53197943f1bbc67262dcf29802c4a6df79ec1c715d45a78", size = 88698 },
    { url = "https://files.pythonhosted.org/packages/2c/db/5379d953d4918278b1f04a5a64b2c112bd7aae8f81021009da0dcb77173c/audioop_lts-0.2.1-cp313-cp313t-musllinux_1_2_aarch64.whl", hash = "sha256:120678b208cca1158f0a12d667af592e067f7a50df9adc4dc8f6ad8d065a93fb", size = 90401 },
    { url = "https://files.pythonhosted.org/packages/99/6e/3c45d316705ab1aec2e69543a5b5e458d0d112a93d08994347fafef03d50/audioop_lts-0.2.1-cp313-cp313t-musllinux_1_2_i686.whl", hash = "sha256:54cd4520fc830b23c7d223693ed3e1b4d464997dd3abc7c15dce9a1f9bd76ab2", size = 91864 },
    { url = "https://files.pythonhosted.org/packages/08/58/6a371d8fed4f34debdb532c0b00942a84ebf3e7ad368e5edc26931d0e251/audioop_lts-0.2.1-cp313-cp313t-musllinux_1_2_ppc64le.whl", hash = "sha256:d6bd20c7a10abcb0fb3d8aaa7508c0bf3d40dfad7515c572014da4b979d3310a", size = 98796 },
    { url = "https://files.pythonhosted.org/packages/ee/77/d637aa35497e0034ff846fd3330d1db26bc6fd9dd79c406e1341188b06a2/audioop_lts-0.2.1-cp313-cp313t-musllinux_1_2_s390x.whl", hash = "sha256:f0ed1ad9bd862539ea875fb339ecb18fcc4148f8d9908f4502df28f94d23491a", size = 94116 },
    { url = "https://files.pythonhosted.org/packages/1a/60/7afc2abf46bbcf525a6ebc0305d85ab08dc2d1e2da72c48dbb35eee5b62c/audioop_lts-0.2.1-cp313-cp313t-musllinux_1_2_x86_64.whl", hash = "sha256:e1af3ff32b8c38a7d900382646e91f2fc515fd19dea37e9392275a5cbfdbff63", size = 91520 },
    { url = "https://files.pythonhosted.org/packages/65/6d/42d40da100be1afb661fd77c2b1c0dfab08af1540df57533621aea3db52a/audioop_lts-0.2.1-cp313-cp313t-win32.whl", hash = "sha256:f51bb55122a89f7a0817d7ac2319744b4640b5b446c4c3efcea5764ea99ae509", size = 26482 },
    { url = "https://files.pythonhosted.org/packages/01/09/f08494dca79f65212f5b273aecc5a2f96691bf3307cac29acfcf84300c01/audioop_lts-0.2.1-cp313-cp313t-win_amd64.whl", hash = "sha256:f0f2f336aa2aee2bce0b0dcc32bbba9178995454c7b979cf6ce086a8801e14c7", size = 30780 },
    { url = "https://files.pythonhosted.org/packages/5d/35/be73b6015511aa0173ec595fc579133b797ad532996f2998fd6b8d1bbe6b/audioop_lts-0.2.1-cp313-cp313t-win_arm64.whl", hash = "sha256:78bfb3703388c780edf900be66e07de5a3d4105ca8e8720c5c4d67927e0b15d0", size = 23918 },
]

[[package]]
name = "babel"
version = "2.17.0"
source = { registry = "https://pypi.org/simple" }
sdist = { url = "https://files.pythonhosted.org/packages/7d/6b/d52e42361e1aa00709585ecc30b3f9684b3ab62530771402248b1b1d6240/babel-2.17.0.tar.gz", hash = "sha256:0c54cffb19f690cdcc52a3b50bcbf71e07a808d1c80d549f2459b9d2cf0afb9d", size = 9951852 }
wheels = [
    { url = "https://files.pythonhosted.org/packages/b7/b8/3fe70c75fe32afc4bb507f75563d39bc5642255d1d94f1f23604725780bf/babel-2.17.0-py3-none-any.whl", hash = "sha256:4d0b53093fdfb4b21c92b5213dba5a1b23885afa8383709427046b21c366e5f2", size = 10182537 },
]

[[package]]
name = "backrefs"
version = "5.9"
source = { registry = "https://pypi.org/simple" }
sdist = { url = "https://files.pythonhosted.org/packages/eb/a7/312f673df6a79003279e1f55619abbe7daebbb87c17c976ddc0345c04c7b/backrefs-5.9.tar.gz", hash = "sha256:808548cb708d66b82ee231f962cb36faaf4f2baab032f2fbb783e9c2fdddaa59", size = 5765857 }
wheels = [
    { url = "https://files.pythonhosted.org/packages/19/4d/798dc1f30468134906575156c089c492cf79b5a5fd373f07fe26c4d046bf/backrefs-5.9-py310-none-any.whl", hash = "sha256:db8e8ba0e9de81fcd635f440deab5ae5f2591b54ac1ebe0550a2ca063488cd9f", size = 380267 },
    { url = "https://files.pythonhosted.org/packages/55/07/f0b3375bf0d06014e9787797e6b7cc02b38ac9ff9726ccfe834d94e9991e/backrefs-5.9-py311-none-any.whl", hash = "sha256:6907635edebbe9b2dc3de3a2befff44d74f30a4562adbb8b36f21252ea19c5cf", size = 392072 },
    { url = "https://files.pythonhosted.org/packages/9d/12/4f345407259dd60a0997107758ba3f221cf89a9b5a0f8ed5b961aef97253/backrefs-5.9-py312-none-any.whl", hash = "sha256:7fdf9771f63e6028d7fee7e0c497c81abda597ea45d6b8f89e8ad76994f5befa", size = 397947 },
    { url = "https://files.pythonhosted.org/packages/10/bf/fa31834dc27a7f05e5290eae47c82690edc3a7b37d58f7fb35a1bdbf355b/backrefs-5.9-py313-none-any.whl", hash = "sha256:cc37b19fa219e93ff825ed1fed8879e47b4d89aa7a1884860e2db64ccd7c676b", size = 399843 },
    { url = "https://files.pythonhosted.org/packages/fc/24/b29af34b2c9c41645a9f4ff117bae860291780d73880f449e0b5d948c070/backrefs-5.9-py314-none-any.whl", hash = "sha256:df5e169836cc8acb5e440ebae9aad4bf9d15e226d3bad049cf3f6a5c20cc8dc9", size = 411762 },
    { url = "https://files.pythonhosted.org/packages/41/ff/392bff89415399a979be4a65357a41d92729ae8580a66073d8ec8d810f98/backrefs-5.9-py39-none-any.whl", hash = "sha256:f48ee18f6252b8f5777a22a00a09a85de0ca931658f1dd96d4406a34f3748c60", size = 380265 },
]

[[package]]
name = "beautifulsoup4"
version = "4.13.4"
source = { registry = "https://pypi.org/simple" }
dependencies = [
    { name = "soupsieve" },
    { name = "typing-extensions" },
]
sdist = { url = "https://files.pythonhosted.org/packages/d8/e4/0c4c39e18fd76d6a628d4dd8da40543d136ce2d1752bd6eeeab0791f4d6b/beautifulsoup4-4.13.4.tar.gz", hash = "sha256:dbb3c4e1ceae6aefebdaf2423247260cd062430a410e38c66f2baa50a8437195", size = 621067 }
wheels = [
    { url = "https://files.pythonhosted.org/packages/50/cd/30110dc0ffcf3b131156077b90e9f60ed75711223f306da4db08eff8403b/beautifulsoup4-4.13.4-py3-none-any.whl", hash = "sha256:9bbbb14bfde9d79f38b8cd5f8c7c85f4b8f2523190ebed90e950a8dea4cb1c4b", size = 187285 },
]

[[package]]
name = "brain-app"
version = "0.1.0"
source = { virtual = "apps/brain" }

[[package]]
name = "brain-lib"
version = "0.1.0"
source = { editable = "libs/brain" }
dependencies = [
    { name = "notion-client" },
    { name = "org-tools" },
    { name = "org-types" },
    { name = "pandas" },
    { name = "sqlalchemy" },
]

[package.metadata]
requires-dist = [
    { name = "notion-client", specifier = ">=2.3.0" },
    { name = "org-tools", editable = "libs/org_tools" },
    { name = "org-types", editable = "libs/org_types" },
    { name = "pandas", specifier = ">=2.2.3" },
    { name = "sqlalchemy", specifier = ">=2.0.40" },
]

[[package]]
name = "bs4"
version = "0.0.2"
source = { registry = "https://pypi.org/simple" }
dependencies = [
    { name = "beautifulsoup4" },
]
sdist = { url = "https://files.pythonhosted.org/packages/c9/aa/4acaf814ff901145da37332e05bb510452ebed97bc9602695059dd46ef39/bs4-0.0.2.tar.gz", hash = "sha256:a48685c58f50fe127722417bae83fe6badf500d54b55f7e39ffe43b798653925", size = 698 }
wheels = [
    { url = "https://files.pythonhosted.org/packages/51/bb/bf7aab772a159614954d84aa832c129624ba6c32faa559dfb200a534e50b/bs4-0.0.2-py2.py3-none-any.whl", hash = "sha256:abf8742c0805ef7f662dce4b51cca104cffe52b835238afc169142ab9b3fbccc", size = 1189 },
]

[[package]]
name = "cached-property"
version = "2.0.1"
source = { registry = "https://pypi.org/simple" }
sdist = { url = "https://files.pythonhosted.org/packages/76/4b/3d870836119dbe9a5e3c9a61af8cc1a8b69d75aea564572e385882d5aefb/cached_property-2.0.1.tar.gz", hash = "sha256:484d617105e3ee0e4f1f58725e72a8ef9e93deee462222dbd51cd91230897641", size = 10574 }
wheels = [
    { url = "https://files.pythonhosted.org/packages/11/0e/7d8225aab3bc1a0f5811f8e1b557aa034ac04bdf641925b30d3caf586b28/cached_property-2.0.1-py3-none-any.whl", hash = "sha256:f617d70ab1100b7bcf6e42228f9ddcb78c676ffa167278d9f730d1c2fba69ccb", size = 7428 },
]

[[package]]
name = "cachetools"
version = "5.5.2"
source = { registry = "https://pypi.org/simple" }
sdist = { url = "https://files.pythonhosted.org/packages/6c/81/3747dad6b14fa2cf53fcf10548cf5aea6913e96fab41a3c198676f8948a5/cachetools-5.5.2.tar.gz", hash = "sha256:1a661caa9175d26759571b2e19580f9d6393969e5dfca11fdb1f947a23e640d4", size = 28380 }
wheels = [
    { url = "https://files.pythonhosted.org/packages/72/76/20fa66124dbe6be5cafeb312ece67de6b61dd91a0247d1ea13db4ebb33c2/cachetools-5.5.2-py3-none-any.whl", hash = "sha256:d26a22bcc62eb95c3beabd9f1ee5e820d3d2704fe2967cbe350e20c8ffcd3f0a", size = 10080 },
]

[[package]]
name = "certifi"
version = "2025.7.14"
source = { registry = "https://pypi.org/simple" }
sdist = { url = "https://files.pythonhosted.org/packages/b3/76/52c535bcebe74590f296d6c77c86dabf761c41980e1347a2422e4aa2ae41/certifi-2025.7.14.tar.gz", hash = "sha256:8ea99dbdfaaf2ba2f9bac77b9249ef62ec5218e7c2b2e903378ed5fccf765995", size = 163981 }
wheels = [
    { url = "https://files.pythonhosted.org/packages/4f/52/34c6cf5bb9285074dc3531c437b3919e825d976fde097a7a73f79e726d03/certifi-2025.7.14-py3-none-any.whl", hash = "sha256:6b31f564a415d79ee77df69d757bb49a5bb53bd9f756cbbe24394ffd6fc1f4b2", size = 162722 },
]

[[package]]
name = "cfgv"
version = "3.4.0"
source = { registry = "https://pypi.org/simple" }
sdist = { url = "https://files.pythonhosted.org/packages/11/74/539e56497d9bd1d484fd863dd69cbbfa653cd2aa27abfe35653494d85e94/cfgv-3.4.0.tar.gz", hash = "sha256:e52591d4c5f5dead8e0f673fb16db7949d2cfb3f7da4582893288f0ded8fe560", size = 7114 }
wheels = [
    { url = "https://files.pythonhosted.org/packages/c5/55/51844dd50c4fc7a33b653bfaba4c2456f06955289ca770a5dbd5fd267374/cfgv-3.4.0-py2.py3-none-any.whl", hash = "sha256:b7265b1f29fd3316bfcd2b330d63d024f2bfd8bcb8b0272f8e19a504856c48f9", size = 7249 },
]

[[package]]
name = "chardet"
version = "5.2.0"
source = { registry = "https://pypi.org/simple" }
sdist = { url = "https://files.pythonhosted.org/packages/f3/0d/f7b6ab21ec75897ed80c17d79b15951a719226b9fababf1e40ea74d69079/chardet-5.2.0.tar.gz", hash = "sha256:1b3b6ff479a8c414bc3fa2c0852995695c4a026dcd6d0633b2dd092ca39c1cf7", size = 2069618 }
wheels = [
    { url = "https://files.pythonhosted.org/packages/38/6f/f5fbc992a329ee4e0f288c1fe0e2ad9485ed064cac731ed2fe47dcc38cbf/chardet-5.2.0-py3-none-any.whl", hash = "sha256:e1cf59446890a00105fe7b7912492ea04b6e6f06d4b742b2c788469e34c82970", size = 199385 },
]

[[package]]
name = "charset-normalizer"
version = "3.4.2"
source = { registry = "https://pypi.org/simple" }
sdist = { url = "https://files.pythonhosted.org/packages/e4/33/89c2ced2b67d1c2a61c19c6751aa8902d46ce3dacb23600a283619f5a12d/charset_normalizer-3.4.2.tar.gz", hash = "sha256:5baececa9ecba31eff645232d59845c07aa030f0c81ee70184a90d35099a0e63", size = 126367 }
wheels = [
    { url = "https://files.pythonhosted.org/packages/ea/12/a93df3366ed32db1d907d7593a94f1fe6293903e3e92967bebd6950ed12c/charset_normalizer-3.4.2-cp313-cp313-macosx_10_13_universal2.whl", hash = "sha256:926ca93accd5d36ccdabd803392ddc3e03e6d4cd1cf17deff3b989ab8e9dbcf0", size = 199622 },
    { url = "https://files.pythonhosted.org/packages/04/93/bf204e6f344c39d9937d3c13c8cd5bbfc266472e51fc8c07cb7f64fcd2de/charset_normalizer-3.4.2-cp313-cp313-manylinux_2_17_aarch64.manylinux2014_aarch64.whl", hash = "sha256:eba9904b0f38a143592d9fc0e19e2df0fa2e41c3c3745554761c5f6447eedabf", size = 143435 },
    { url = "https://files.pythonhosted.org/packages/22/2a/ea8a2095b0bafa6c5b5a55ffdc2f924455233ee7b91c69b7edfcc9e02284/charset_normalizer-3.4.2-cp313-cp313-manylinux_2_17_ppc64le.manylinux2014_ppc64le.whl", hash = "sha256:3fddb7e2c84ac87ac3a947cb4e66d143ca5863ef48e4a5ecb83bd48619e4634e", size = 153653 },
    { url = "https://files.pythonhosted.org/packages/b6/57/1b090ff183d13cef485dfbe272e2fe57622a76694061353c59da52c9a659/charset_normalizer-3.4.2-cp313-cp313-manylinux_2_17_s390x.manylinux2014_s390x.whl", hash = "sha256:98f862da73774290f251b9df8d11161b6cf25b599a66baf087c1ffe340e9bfd1", size = 146231 },
    { url = "https://files.pythonhosted.org/packages/e2/28/ffc026b26f441fc67bd21ab7f03b313ab3fe46714a14b516f931abe1a2d8/charset_normalizer-3.4.2-cp313-cp313-manylinux_2_17_x86_64.manylinux2014_x86_64.whl", hash = "sha256:6c9379d65defcab82d07b2a9dfbfc2e95bc8fe0ebb1b176a3190230a3ef0e07c", size = 148243 },
    { url = "https://files.pythonhosted.org/packages/c0/0f/9abe9bd191629c33e69e47c6ef45ef99773320e9ad8e9cb08b8ab4a8d4cb/charset_normalizer-3.4.2-cp313-cp313-manylinux_2_5_i686.manylinux1_i686.manylinux_2_17_i686.manylinux2014_i686.whl", hash = "sha256:e635b87f01ebc977342e2697d05b56632f5f879a4f15955dfe8cef2448b51691", size = 150442 },
    { url = "https://files.pythonhosted.org/packages/67/7c/a123bbcedca91d5916c056407f89a7f5e8fdfce12ba825d7d6b9954a1a3c/charset_normalizer-3.4.2-cp313-cp313-musllinux_1_2_aarch64.whl", hash = "sha256:1c95a1e2902a8b722868587c0e1184ad5c55631de5afc0eb96bc4b0d738092c0", size = 145147 },
    { url = "https://files.pythonhosted.org/packages/ec/fe/1ac556fa4899d967b83e9893788e86b6af4d83e4726511eaaad035e36595/charset_normalizer-3.4.2-cp313-cp313-musllinux_1_2_i686.whl", hash = "sha256:ef8de666d6179b009dce7bcb2ad4c4a779f113f12caf8dc77f0162c29d20490b", size = 153057 },
    { url = "https://files.pythonhosted.org/packages/2b/ff/acfc0b0a70b19e3e54febdd5301a98b72fa07635e56f24f60502e954c461/charset_normalizer-3.4.2-cp313-cp313-musllinux_1_2_ppc64le.whl", hash = "sha256:32fc0341d72e0f73f80acb0a2c94216bd704f4f0bce10aedea38f30502b271ff", size = 156454 },
    { url = "https://files.pythonhosted.org/packages/92/08/95b458ce9c740d0645feb0e96cea1f5ec946ea9c580a94adfe0b617f3573/charset_normalizer-3.4.2-cp313-cp313-musllinux_1_2_s390x.whl", hash = "sha256:289200a18fa698949d2b39c671c2cc7a24d44096784e76614899a7ccf2574b7b", size = 154174 },
    { url = "https://files.pythonhosted.org/packages/78/be/8392efc43487ac051eee6c36d5fbd63032d78f7728cb37aebcc98191f1ff/charset_normalizer-3.4.2-cp313-cp313-musllinux_1_2_x86_64.whl", hash = "sha256:4a476b06fbcf359ad25d34a057b7219281286ae2477cc5ff5e3f70a246971148", size = 149166 },
    { url = "https://files.pythonhosted.org/packages/44/96/392abd49b094d30b91d9fbda6a69519e95802250b777841cf3bda8fe136c/charset_normalizer-3.4.2-cp313-cp313-win32.whl", hash = "sha256:aaeeb6a479c7667fbe1099af9617c83aaca22182d6cf8c53966491a0f1b7ffb7", size = 98064 },
    { url = "https://files.pythonhosted.org/packages/e9/b0/0200da600134e001d91851ddc797809e2fe0ea72de90e09bec5a2fbdaccb/charset_normalizer-3.4.2-cp313-cp313-win_amd64.whl", hash = "sha256:aa6af9e7d59f9c12b33ae4e9450619cf2488e2bbe9b44030905877f0b2324980", size = 105641 },
    { url = "https://files.pythonhosted.org/packages/20/94/c5790835a017658cbfabd07f3bfb549140c3ac458cfc196323996b10095a/charset_normalizer-3.4.2-py3-none-any.whl", hash = "sha256:7f56930ab0abd1c45cd15be65cc741c28b1c9a34876ce8c17a2fa107810c0af0", size = 52626 },
]

[[package]]
name = "click"
version = "8.2.1"
source = { registry = "https://pypi.org/simple" }
dependencies = [
    { name = "colorama", marker = "sys_platform == 'win32'" },
]
sdist = { url = "https://files.pythonhosted.org/packages/60/6c/8ca2efa64cf75a977a0d7fac081354553ebe483345c734fb6b6515d96bbc/click-8.2.1.tar.gz", hash = "sha256:27c491cc05d968d271d5a1db13e3b5a184636d9d930f148c50b038f0d0646202", size = 286342 }
wheels = [
    { url = "https://files.pythonhosted.org/packages/85/32/10bb5764d90a8eee674e9dc6f4db6a0ab47c8c4d0d83c27f7c39ac415a4d/click-8.2.1-py3-none-any.whl", hash = "sha256:61a3265b914e850b85317d0b3109c7f8cd35a670f963866005d6ef1d5175a12b", size = 102215 },
]

[[package]]
name = "colorama"
version = "0.4.6"
source = { registry = "https://pypi.org/simple" }
sdist = { url = "https://files.pythonhosted.org/packages/d8/53/6f443c9a4a8358a93a6792e2acffb9d9d5cb0a5cfd8802644b7b1c9a02e4/colorama-0.4.6.tar.gz", hash = "sha256:08695f5cb7ed6e0531a20572697297273c47b8cae5a63ffc6d6ed5c201be6e44", size = 27697 }
wheels = [
    { url = "https://files.pythonhosted.org/packages/d1/d6/3965ed04c63042e047cb6a3e6ed1a63a35087b6a609aa3a15ed8ac56c221/colorama-0.4.6-py2.py3-none-any.whl", hash = "sha256:4f1d9991f5acc0ca119f9d443620b77f9d6b33703e51011c16baf57afb285fc6", size = 25335 },
]

[[package]]
name = "commonmark"
version = "0.9.1"
source = { registry = "https://pypi.org/simple" }
sdist = { url = "https://files.pythonhosted.org/packages/60/48/a60f593447e8f0894ebb7f6e6c1f25dafc5e89c5879fdc9360ae93ff83f0/commonmark-0.9.1.tar.gz", hash = "sha256:452f9dc859be7f06631ddcb328b6919c67984aca654e5fefb3914d54691aed60", size = 95764 }
wheels = [
    { url = "https://files.pythonhosted.org/packages/b1/92/dfd892312d822f36c55366118b95d914e5f16de11044a27cf10a7d71bbbf/commonmark-0.9.1-py2.py3-none-any.whl", hash = "sha256:da2f38c92590f83de410ba1a3cbceafbc74fee9def35f9251ba9a971d6d66fd9", size = 51068 },
]

[[package]]
name = "darcy"
version = "0.1.0"
source = { editable = "apps/darcy" }
dependencies = [
<<<<<<< HEAD
    { name = "llmgine" },
    { name = "org-tools" },
    { name = "org-types" },
]

[package.metadata]
requires-dist = [
    { name = "llmgine", editable = "llmgine" },
    { name = "org-tools", editable = "libs/org_tools" },
    { name = "org-types", editable = "libs/org_types" },
]

[[package]]
name = "darcy-backend"
version = "0.1.0"
source = { editable = "apps/darcy_backend" }
dependencies = [
    { name = "brain" },
    { name = "fastapi" },
=======
>>>>>>> 114beea8
    { name = "llmgine" },
    { name = "org-tools" },
    { name = "org-types" },
    { name = "uvicorn" },
]

[package.metadata]
requires-dist = [
<<<<<<< HEAD
    { name = "brain", editable = "libs/brain" },
    { name = "fastapi" },
=======
>>>>>>> 114beea8
    { name = "llmgine", editable = "llmgine" },
    { name = "org-tools", editable = "libs/org_tools" },
    { name = "org-types", editable = "libs/org_types" },
    { name = "uvicorn" },
]

[[package]]
name = "decorator"
version = "5.2.1"
source = { registry = "https://pypi.org/simple" }
sdist = { url = "https://files.pythonhosted.org/packages/43/fa/6d96a0978d19e17b68d634497769987b16c8f4cd0a7a05048bec693caa6b/decorator-5.2.1.tar.gz", hash = "sha256:65f266143752f734b0a7cc83c46f4618af75b8c5911b00ccb61d0ac9b6da0360", size = 56711 }
wheels = [
    { url = "https://files.pythonhosted.org/packages/4e/8c/f3147f5c4b73e7550fe5f9352eaa956ae838d5c51eb58e7a25b9f3e2643b/decorator-5.2.1-py3-none-any.whl", hash = "sha256:d316bb415a2d9e2d2b3abcc4084c6502fc09240e292cd76a76afc106a1c8e04a", size = 9190 },
]

[[package]]
name = "deptry"
version = "0.23.0"
source = { registry = "https://pypi.org/simple" }
dependencies = [
    { name = "click" },
    { name = "colorama", marker = "sys_platform == 'win32'" },
    { name = "packaging" },
    { name = "requirements-parser" },
]
sdist = { url = "https://files.pythonhosted.org/packages/52/7e/75a1990a7244a3d3c5364353ac76f1173aa568a67793199d09f995b66c29/deptry-0.23.0.tar.gz", hash = "sha256:4915a3590ccf38ad7a9176aee376745aa9de121f50f8da8fb9ccec87fa93e676", size = 200920 }
wheels = [
    { url = "https://files.pythonhosted.org/packages/d6/85/a8b77c8a87e7c9e81ce8437d752879b5281fd8a0b8a114c6d393f980aa72/deptry-0.23.0-cp39-abi3-macosx_10_12_x86_64.whl", hash = "sha256:1f2a6817a37d76e8f6b667381b7caf6ea3e6d6c18b5be24d36c625f387c79852", size = 1756706 },
    { url = "https://files.pythonhosted.org/packages/53/bf/26c58af1467df6e889c6b969c27dad2c67b8bd625320d9db7d70277a222f/deptry-0.23.0-cp39-abi3-macosx_11_0_arm64.whl", hash = "sha256:9601b64cc0aed42687fdd5c912d5f1e90d7f7333fb589b14e35bfdfebae866f3", size = 1657001 },
    { url = "https://files.pythonhosted.org/packages/ae/7d/b0bd6a50ec3f87b0a5ed3bff64ac2bd5bd8d3205e570bc5bc3170f26a01f/deptry-0.23.0-cp39-abi3-manylinux_2_17_aarch64.manylinux2014_aarch64.whl", hash = "sha256:e6172b2205f6e84bcc9df25226693d4deb9576a6f746c2ace828f6d13401d357", size = 1754607 },
    { url = "https://files.pythonhosted.org/packages/e6/1b/79b1213bb9b58b0bcc200867cd6d64cd76ec4b9c5cdb76f95c3e6ee7b92e/deptry-0.23.0-cp39-abi3-manylinux_2_17_x86_64.manylinux2014_x86_64.whl", hash = "sha256:1cfa4b3a46ee8a026eaa38e4b9ba43fe6036a07fe16bf0a663cb611b939f6af8", size = 1831961 },
    { url = "https://files.pythonhosted.org/packages/09/d6/607004f20637987d437f420f3dad4d6f1a87a4a83380ab60220397ee8fbe/deptry-0.23.0-cp39-abi3-musllinux_1_1_aarch64.whl", hash = "sha256:9d03cc99a61c348df92074a50e0a71b28f264f0edbf686084ca90e6fd44e3abe", size = 1932126 },
    { url = "https://files.pythonhosted.org/packages/ff/ff/6fff20bf2632727af55dc3a24a6f5634dcdf34fd785402a55207ba49d9cc/deptry-0.23.0-cp39-abi3-musllinux_1_1_x86_64.whl", hash = "sha256:9a46f78098f145100dc582a59af8548b26cdfa16cf0fbd85d2d44645e724cb6a", size = 2004755 },
    { url = "https://files.pythonhosted.org/packages/41/30/1b6217bdccf2144d4c3e78f89b2a84db82478b2449599c2d3b4b21a89043/deptry-0.23.0-cp39-abi3-win_amd64.whl", hash = "sha256:d53e803b280791d89a051b6183d9dc40411200e22a8ab7e6c32c6b169822a664", size = 1606944 },
    { url = "https://files.pythonhosted.org/packages/28/ab/47398041d11b19aa9db28f28cf076dbe42aba3e16d67d3e7911330e3a304/deptry-0.23.0-cp39-abi3-win_arm64.whl", hash = "sha256:da7678624f4626d839c8c03675452cefc59d6cf57d25c84a9711dae514719279", size = 1518394 },
]

[[package]]
name = "dictdiffer"
version = "0.9.0"
source = { registry = "https://pypi.org/simple" }
sdist = { url = "https://files.pythonhosted.org/packages/61/7b/35cbccb7effc5d7e40f4c55e2b79399e1853041997fcda15c9ff160abba0/dictdiffer-0.9.0.tar.gz", hash = "sha256:17bacf5fbfe613ccf1b6d512bd766e6b21fb798822a133aa86098b8ac9997578", size = 31513 }
wheels = [
    { url = "https://files.pythonhosted.org/packages/47/ef/4cb333825d10317a36a1154341ba37e6e9c087bac99c1990ef07ffdb376f/dictdiffer-0.9.0-py2.py3-none-any.whl", hash = "sha256:442bfc693cfcadaf46674575d2eba1c53b42f5e404218ca2c2ff549f2df56595", size = 16754 },
]

[[package]]
name = "discord"
version = "2.3.2"
source = { registry = "https://pypi.org/simple" }
dependencies = [
    { name = "discord-py" },
]
sdist = { url = "https://files.pythonhosted.org/packages/7e/9f/0763429949416aeff9c6f33051270831b72e5582273acd28053b9b949462/discord-2.3.2.tar.gz", hash = "sha256:cc1ee2dbe6df218ca51519af355b97e87309f8230f58c7f34885feb8e8a76145", size = 1137 }
wheels = [
    { url = "https://files.pythonhosted.org/packages/2d/38/d91ac49e8169b6c0f724f7aad26704eec07c4ecf31e067ca3d46a87e33d6/discord-2.3.2-py3-none-any.whl", hash = "sha256:d7959418799dd3b1e896685812d880169c193468b061b3431fa2a4664febd3da", size = 1132 },
]

[[package]]
name = "discord-py"
version = "2.5.2"
source = { registry = "https://pypi.org/simple" }
dependencies = [
    { name = "aiohttp" },
    { name = "audioop-lts" },
]
sdist = { url = "https://files.pythonhosted.org/packages/7f/dd/5817c7af5e614e45cdf38cbf6c3f4597590c442822a648121a34dee7fa0f/discord_py-2.5.2.tar.gz", hash = "sha256:01cd362023bfea1a4a1d43f5280b5ef00cad2c7eba80098909f98bf28e578524", size = 1054879 }
wheels = [
    { url = "https://files.pythonhosted.org/packages/57/a8/dc908a0fe4cd7e3950c9fa6906f7bf2e5d92d36b432f84897185e1b77138/discord_py-2.5.2-py3-none-any.whl", hash = "sha256:81f23a17c50509ffebe0668441cb80c139e74da5115305f70e27ce821361295a", size = 1155105 },
]

[[package]]
name = "distlib"
version = "0.3.9"
source = { registry = "https://pypi.org/simple" }
sdist = { url = "https://files.pythonhosted.org/packages/0d/dd/1bec4c5ddb504ca60fc29472f3d27e8d4da1257a854e1d96742f15c1d02d/distlib-0.3.9.tar.gz", hash = "sha256:a60f20dea646b8a33f3e7772f74dc0b2d0772d2837ee1342a00645c81edf9403", size = 613923 }
wheels = [
    { url = "https://files.pythonhosted.org/packages/91/a1/cf2472db20f7ce4a6be1253a81cfdf85ad9c7885ffbed7047fb72c24cf87/distlib-0.3.9-py2.py3-none-any.whl", hash = "sha256:47f8c22fd27c27e25a65601af709b38e4f0a45ea4fc2e710f65755fa8caaaf87", size = 468973 },
]

[[package]]
name = "distro"
version = "1.9.0"
source = { registry = "https://pypi.org/simple" }
sdist = { url = "https://files.pythonhosted.org/packages/fc/f8/98eea607f65de6527f8a2e8885fc8015d3e6f5775df186e443e0964a11c3/distro-1.9.0.tar.gz", hash = "sha256:2fa77c6fd8940f116ee1d6b94a2f90b13b5ea8d019b98bc8bafdcabcdd9bdbed", size = 60722 }
wheels = [
    { url = "https://files.pythonhosted.org/packages/12/b3/231ffd4ab1fc9d679809f356cebee130ac7daa00d6d6f3206dd4fd137e9e/distro-1.9.0-py3-none-any.whl", hash = "sha256:7bffd925d65168f85027d8da9af6bddab658135b840670a223589bc0c8ef02b2", size = 20277 },
]

[[package]]
name = "dnspython"
version = "2.7.0"
source = { registry = "https://pypi.org/simple" }
sdist = { url = "https://files.pythonhosted.org/packages/b5/4a/263763cb2ba3816dd94b08ad3a33d5fdae34ecb856678773cc40a3605829/dnspython-2.7.0.tar.gz", hash = "sha256:ce9c432eda0dc91cf618a5cedf1a4e142651196bbcd2c80e89ed5a907e5cfaf1", size = 345197 }
wheels = [
    { url = "https://files.pythonhosted.org/packages/68/1b/e0a87d256e40e8c888847551b20a017a6b98139178505dc7ffb96f04e954/dnspython-2.7.0-py3-none-any.whl", hash = "sha256:b4c34b7d10b51bcc3a5071e7b8dee77939f1e878477eeecc965e9835f63c6c86", size = 313632 },
]

[[package]]
name = "docstring-parser"
version = "0.16"
source = { registry = "https://pypi.org/simple" }
sdist = { url = "https://files.pythonhosted.org/packages/08/12/9c22a58c0b1e29271051222d8906257616da84135af9ed167c9e28f85cb3/docstring_parser-0.16.tar.gz", hash = "sha256:538beabd0af1e2db0146b6bd3caa526c35a34d61af9fd2887f3a8a27a739aa6e", size = 26565 }
wheels = [
    { url = "https://files.pythonhosted.org/packages/d5/7c/e9fcff7623954d86bdc17782036cbf715ecab1bec4847c008557affe1ca8/docstring_parser-0.16-py3-none-any.whl", hash = "sha256:bf0a1387354d3691d102edef7ec124f219ef639982d096e26e3b60aeffa90637", size = 36533 },
]

[[package]]
name = "dotenv"
version = "0.9.9"
source = { registry = "https://pypi.org/simple" }
dependencies = [
    { name = "python-dotenv" },
]
wheels = [
    { url = "https://files.pythonhosted.org/packages/b2/b7/545d2c10c1fc15e48653c91efde329a790f2eecfbbf2bd16003b5db2bab0/dotenv-0.9.9-py2.py3-none-any.whl", hash = "sha256:29cf74a087b31dafdb5a446b6d7e11cbce8ed2741540e2339c69fbef92c94ce9", size = 1892 },
]

[[package]]
name = "email-validator"
version = "2.2.0"
source = { registry = "https://pypi.org/simple" }
dependencies = [
    { name = "dnspython" },
    { name = "idna" },
]
sdist = { url = "https://files.pythonhosted.org/packages/48/ce/13508a1ec3f8bb981ae4ca79ea40384becc868bfae97fd1c942bb3a001b1/email_validator-2.2.0.tar.gz", hash = "sha256:cb690f344c617a714f22e66ae771445a1ceb46821152df8e165c5f9a364582b7", size = 48967 }
wheels = [
    { url = "https://files.pythonhosted.org/packages/d7/ee/bf0adb559ad3c786f12bcbc9296b3f5675f529199bef03e2df281fa1fadb/email_validator-2.2.0-py3-none-any.whl", hash = "sha256:561977c2d73ce3611850a06fa56b414621e0c8faa9d66f2611407d87465da631", size = 33521 },
]

[[package]]
name = "executing"
version = "2.2.0"
source = { registry = "https://pypi.org/simple" }
sdist = { url = "https://files.pythonhosted.org/packages/91/50/a9d80c47ff289c611ff12e63f7c5d13942c65d68125160cefd768c73e6e4/executing-2.2.0.tar.gz", hash = "sha256:5d108c028108fe2551d1a7b2e8b713341e2cb4fc0aa7dcf966fa4327a5226755", size = 978693 }
wheels = [
    { url = "https://files.pythonhosted.org/packages/7b/8f/c4d9bafc34ad7ad5d8dc16dd1347ee0e507a52c3adb6bfa8887e1c6a26ba/executing-2.2.0-py2.py3-none-any.whl", hash = "sha256:11387150cad388d62750327a53d3339fad4888b39a6fe233c3afbb54ecffd3aa", size = 26702 },
]

[[package]]
name = "fastapi"
version = "0.116.1"
source = { registry = "https://pypi.org/simple" }
dependencies = [
    { name = "pydantic" },
    { name = "starlette" },
    { name = "typing-extensions" },
]
sdist = { url = "https://files.pythonhosted.org/packages/78/d7/6c8b3bfe33eeffa208183ec037fee0cce9f7f024089ab1c5d12ef04bd27c/fastapi-0.116.1.tar.gz", hash = "sha256:ed52cbf946abfd70c5a0dccb24673f0670deeb517a88b3544d03c2a6bf283143", size = 296485 }
wheels = [
    { url = "https://files.pythonhosted.org/packages/e5/47/d63c60f59a59467fda0f93f46335c9d18526d7071f025cb5b89d5353ea42/fastapi-0.116.1-py3-none-any.whl", hash = "sha256:c46ac7c312df840f0c9e220f7964bada936781bc4e2e6eb71f1c4d7553786565", size = 95631 },
]

[package.optional-dependencies]
standard = [
    { name = "email-validator" },
    { name = "fastapi-cli", extra = ["standard"] },
    { name = "httpx" },
    { name = "jinja2" },
    { name = "python-multipart" },
    { name = "uvicorn", extra = ["standard"] },
]

[[package]]
name = "fastapi-cli"
version = "0.0.8"
source = { registry = "https://pypi.org/simple" }
dependencies = [
    { name = "rich-toolkit" },
    { name = "typer" },
    { name = "uvicorn", extra = ["standard"] },
]
sdist = { url = "https://files.pythonhosted.org/packages/c6/94/3ef75d9c7c32936ecb539b9750ccbdc3d2568efd73b1cb913278375f4533/fastapi_cli-0.0.8.tar.gz", hash = "sha256:2360f2989b1ab4a3d7fc8b3a0b20e8288680d8af2e31de7c38309934d7f8a0ee", size = 16884 }
wheels = [
    { url = "https://files.pythonhosted.org/packages/e0/3f/6ad3103c5f59208baf4c798526daea6a74085bb35d1c161c501863470476/fastapi_cli-0.0.8-py3-none-any.whl", hash = "sha256:0ea95d882c85b9219a75a65ab27e8da17dac02873e456850fa0a726e96e985eb", size = 10770 },
]

[package.optional-dependencies]
standard = [
    { name = "fastapi-cloud-cli" },
    { name = "uvicorn", extra = ["standard"] },
]

[[package]]
name = "fastapi-cloud-cli"
version = "0.1.4"
source = { registry = "https://pypi.org/simple" }
dependencies = [
    { name = "httpx" },
    { name = "pydantic", extra = ["email"] },
    { name = "rich-toolkit" },
    { name = "rignore" },
    { name = "sentry-sdk" },
    { name = "typer" },
    { name = "uvicorn", extra = ["standard"] },
]
sdist = { url = "https://files.pythonhosted.org/packages/06/d7/4a987c3d73ddae4a7c93f5d2982ea5b1dd58d4cc1044568bb180227bd0f7/fastapi_cloud_cli-0.1.4.tar.gz", hash = "sha256:a0ab7633d71d864b4041896b3fe2f462de61546db7c52eb13e963f4d40af0eba", size = 22712 }
wheels = [
    { url = "https://files.pythonhosted.org/packages/42/cf/8635cd778b7d89714325b967a28c05865a2b6cab4c0b4b30561df4704f24/fastapi_cloud_cli-0.1.4-py3-none-any.whl", hash = "sha256:1db1ba757aa46a16a5e5dacf7cddc137ca0a3c42f65dba2b1cc6a8f24c41be42", size = 18957 },
]

[[package]]
name = "filelock"
version = "3.18.0"
source = { registry = "https://pypi.org/simple" }
sdist = { url = "https://files.pythonhosted.org/packages/0a/10/c23352565a6544bdc5353e0b15fc1c563352101f30e24bf500207a54df9a/filelock-3.18.0.tar.gz", hash = "sha256:adbc88eabb99d2fec8c9c1b229b171f18afa655400173ddc653d5d01501fb9f2", size = 18075 }
wheels = [
    { url = "https://files.pythonhosted.org/packages/4d/36/2a115987e2d8c300a974597416d9de88f2444426de9571f4b59b2cca3acc/filelock-3.18.0-py3-none-any.whl", hash = "sha256:c401f4f8377c4464e6db25fff06205fd89bdd83b65eb0488ed1b160f780e21de", size = 16215 },
]

[[package]]
name = "frozenlist"
version = "1.7.0"
source = { registry = "https://pypi.org/simple" }
sdist = { url = "https://files.pythonhosted.org/packages/79/b1/b64018016eeb087db503b038296fd782586432b9c077fc5c7839e9cb6ef6/frozenlist-1.7.0.tar.gz", hash = "sha256:2e310d81923c2437ea8670467121cc3e9b0f76d3043cc1d2331d56c7fb7a3a8f", size = 45078 }
wheels = [
    { url = "https://files.pythonhosted.org/packages/24/90/6b2cebdabdbd50367273c20ff6b57a3dfa89bd0762de02c3a1eb42cb6462/frozenlist-1.7.0-cp313-cp313-macosx_10_13_universal2.whl", hash = "sha256:ee80eeda5e2a4e660651370ebffd1286542b67e268aa1ac8d6dbe973120ef7ee", size = 79791 },
    { url = "https://files.pythonhosted.org/packages/83/2e/5b70b6a3325363293fe5fc3ae74cdcbc3e996c2a11dde2fd9f1fb0776d19/frozenlist-1.7.0-cp313-cp313-macosx_10_13_x86_64.whl", hash = "sha256:d1a81c85417b914139e3a9b995d4a1c84559afc839a93cf2cb7f15e6e5f6ed2d", size = 47165 },
    { url = "https://files.pythonhosted.org/packages/f4/25/a0895c99270ca6966110f4ad98e87e5662eab416a17e7fd53c364bf8b954/frozenlist-1.7.0-cp313-cp313-macosx_11_0_arm64.whl", hash = "sha256:cbb65198a9132ebc334f237d7b0df163e4de83fb4f2bdfe46c1e654bdb0c5d43", size = 45881 },
    { url = "https://files.pythonhosted.org/packages/19/7c/71bb0bbe0832793c601fff68cd0cf6143753d0c667f9aec93d3c323f4b55/frozenlist-1.7.0-cp313-cp313-manylinux_2_17_aarch64.manylinux2014_aarch64.whl", hash = "sha256:dab46c723eeb2c255a64f9dc05b8dd601fde66d6b19cdb82b2e09cc6ff8d8b5d", size = 232409 },
    { url = "https://files.pythonhosted.org/packages/c0/45/ed2798718910fe6eb3ba574082aaceff4528e6323f9a8570be0f7028d8e9/frozenlist-1.7.0-cp313-cp313-manylinux_2_17_armv7l.manylinux2014_armv7l.manylinux_2_31_armv7l.whl", hash = "sha256:6aeac207a759d0dedd2e40745575ae32ab30926ff4fa49b1635def65806fddee", size = 225132 },
    { url = "https://files.pythonhosted.org/packages/ba/e2/8417ae0f8eacb1d071d4950f32f229aa6bf68ab69aab797b72a07ea68d4f/frozenlist-1.7.0-cp313-cp313-manylinux_2_17_ppc64le.manylinux2014_ppc64le.whl", hash = "sha256:bd8c4e58ad14b4fa7802b8be49d47993182fdd4023393899632c88fd8cd994eb", size = 237638 },
    { url = "https://files.pythonhosted.org/packages/f8/b7/2ace5450ce85f2af05a871b8c8719b341294775a0a6c5585d5e6170f2ce7/frozenlist-1.7.0-cp313-cp313-manylinux_2_17_s390x.manylinux2014_s390x.whl", hash = "sha256:04fb24d104f425da3540ed83cbfc31388a586a7696142004c577fa61c6298c3f", size = 233539 },
    { url = "https://files.pythonhosted.org/packages/46/b9/6989292c5539553dba63f3c83dc4598186ab2888f67c0dc1d917e6887db6/frozenlist-1.7.0-cp313-cp313-manylinux_2_5_i686.manylinux1_i686.manylinux_2_17_i686.manylinux2014_i686.whl", hash = "sha256:6a5c505156368e4ea6b53b5ac23c92d7edc864537ff911d2fb24c140bb175e60", size = 215646 },
    { url = "https://files.pythonhosted.org/packages/72/31/bc8c5c99c7818293458fe745dab4fd5730ff49697ccc82b554eb69f16a24/frozenlist-1.7.0-cp313-cp313-manylinux_2_5_x86_64.manylinux1_x86_64.manylinux_2_17_x86_64.manylinux2014_x86_64.whl", hash = "sha256:8bd7eb96a675f18aa5c553eb7ddc24a43c8c18f22e1f9925528128c052cdbe00", size = 232233 },
    { url = "https://files.pythonhosted.org/packages/59/52/460db4d7ba0811b9ccb85af996019f5d70831f2f5f255f7cc61f86199795/frozenlist-1.7.0-cp313-cp313-musllinux_1_2_aarch64.whl", hash = "sha256:05579bf020096fe05a764f1f84cd104a12f78eaab68842d036772dc6d4870b4b", size = 227996 },
    { url = "https://files.pythonhosted.org/packages/ba/c9/f4b39e904c03927b7ecf891804fd3b4df3db29b9e487c6418e37988d6e9d/frozenlist-1.7.0-cp313-cp313-musllinux_1_2_armv7l.whl", hash = "sha256:376b6222d114e97eeec13d46c486facd41d4f43bab626b7c3f6a8b4e81a5192c", size = 242280 },
    { url = "https://files.pythonhosted.org/packages/b8/33/3f8d6ced42f162d743e3517781566b8481322be321b486d9d262adf70bfb/frozenlist-1.7.0-cp313-cp313-musllinux_1_2_i686.whl", hash = "sha256:0aa7e176ebe115379b5b1c95b4096fb1c17cce0847402e227e712c27bdb5a949", size = 217717 },
    { url = "https://files.pythonhosted.org/packages/3e/e8/ad683e75da6ccef50d0ab0c2b2324b32f84fc88ceee778ed79b8e2d2fe2e/frozenlist-1.7.0-cp313-cp313-musllinux_1_2_ppc64le.whl", hash = "sha256:3fbba20e662b9c2130dc771e332a99eff5da078b2b2648153a40669a6d0e36ca", size = 236644 },
    { url = "https://files.pythonhosted.org/packages/b2/14/8d19ccdd3799310722195a72ac94ddc677541fb4bef4091d8e7775752360/frozenlist-1.7.0-cp313-cp313-musllinux_1_2_s390x.whl", hash = "sha256:f3f4410a0a601d349dd406b5713fec59b4cee7e71678d5b17edda7f4655a940b", size = 238879 },
    { url = "https://files.pythonhosted.org/packages/ce/13/c12bf657494c2fd1079a48b2db49fa4196325909249a52d8f09bc9123fd7/frozenlist-1.7.0-cp313-cp313-musllinux_1_2_x86_64.whl", hash = "sha256:e2cdfaaec6a2f9327bf43c933c0319a7c429058e8537c508964a133dffee412e", size = 232502 },
    { url = "https://files.pythonhosted.org/packages/d7/8b/e7f9dfde869825489382bc0d512c15e96d3964180c9499efcec72e85db7e/frozenlist-1.7.0-cp313-cp313-win32.whl", hash = "sha256:5fc4df05a6591c7768459caba1b342d9ec23fa16195e744939ba5914596ae3e1", size = 39169 },
    { url = "https://files.pythonhosted.org/packages/35/89/a487a98d94205d85745080a37860ff5744b9820a2c9acbcdd9440bfddf98/frozenlist-1.7.0-cp313-cp313-win_amd64.whl", hash = "sha256:52109052b9791a3e6b5d1b65f4b909703984b770694d3eb64fad124c835d7cba", size = 43219 },
    { url = "https://files.pythonhosted.org/packages/56/d5/5c4cf2319a49eddd9dd7145e66c4866bdc6f3dbc67ca3d59685149c11e0d/frozenlist-1.7.0-cp313-cp313t-macosx_10_13_universal2.whl", hash = "sha256:a6f86e4193bb0e235ef6ce3dde5cbabed887e0b11f516ce8a0f4d3b33078ec2d", size = 84345 },
    { url = "https://files.pythonhosted.org/packages/a4/7d/ec2c1e1dc16b85bc9d526009961953df9cec8481b6886debb36ec9107799/frozenlist-1.7.0-cp313-cp313t-macosx_10_13_x86_64.whl", hash = "sha256:82d664628865abeb32d90ae497fb93df398a69bb3434463d172b80fc25b0dd7d", size = 48880 },
    { url = "https://files.pythonhosted.org/packages/69/86/f9596807b03de126e11e7d42ac91e3d0b19a6599c714a1989a4e85eeefc4/frozenlist-1.7.0-cp313-cp313t-macosx_11_0_arm64.whl", hash = "sha256:912a7e8375a1c9a68325a902f3953191b7b292aa3c3fb0d71a216221deca460b", size = 48498 },
    { url = "https://files.pythonhosted.org/packages/5e/cb/df6de220f5036001005f2d726b789b2c0b65f2363b104bbc16f5be8084f8/frozenlist-1.7.0-cp313-cp313t-manylinux_2_17_aarch64.manylinux2014_aarch64.whl", hash = "sha256:9537c2777167488d539bc5de2ad262efc44388230e5118868e172dd4a552b146", size = 292296 },
    { url = "https://files.pythonhosted.org/packages/83/1f/de84c642f17c8f851a2905cee2dae401e5e0daca9b5ef121e120e19aa825/frozenlist-1.7.0-cp313-cp313t-manylinux_2_17_armv7l.manylinux2014_armv7l.manylinux_2_31_armv7l.whl", hash = "sha256:f34560fb1b4c3e30ba35fa9a13894ba39e5acfc5f60f57d8accde65f46cc5e74", size = 273103 },
    { url = "https://files.pythonhosted.org/packages/88/3c/c840bfa474ba3fa13c772b93070893c6e9d5c0350885760376cbe3b6c1b3/frozenlist-1.7.0-cp313-cp313t-manylinux_2_17_ppc64le.manylinux2014_ppc64le.whl", hash = "sha256:acd03d224b0175f5a850edc104ac19040d35419eddad04e7cf2d5986d98427f1", size = 292869 },
    { url = "https://files.pythonhosted.org/packages/a6/1c/3efa6e7d5a39a1d5ef0abeb51c48fb657765794a46cf124e5aca2c7a592c/frozenlist-1.7.0-cp313-cp313t-manylinux_2_17_s390x.manylinux2014_s390x.whl", hash = "sha256:f2038310bc582f3d6a09b3816ab01737d60bf7b1ec70f5356b09e84fb7408ab1", size = 291467 },
    { url = "https://files.pythonhosted.org/packages/4f/00/d5c5e09d4922c395e2f2f6b79b9a20dab4b67daaf78ab92e7729341f61f6/frozenlist-1.7.0-cp313-cp313t-manylinux_2_5_i686.manylinux1_i686.manylinux_2_17_i686.manylinux2014_i686.whl", hash = "sha256:b8c05e4c8e5f36e5e088caa1bf78a687528f83c043706640a92cb76cd6999384", size = 266028 },
    { url = "https://files.pythonhosted.org/packages/4e/27/72765be905619dfde25a7f33813ac0341eb6b076abede17a2e3fbfade0cb/frozenlist-1.7.0-cp313-cp313t-manylinux_2_5_x86_64.manylinux1_x86_64.manylinux_2_17_x86_64.manylinux2014_x86_64.whl", hash = "sha256:765bb588c86e47d0b68f23c1bee323d4b703218037765dcf3f25c838c6fecceb", size = 284294 },
    { url = "https://files.pythonhosted.org/packages/88/67/c94103a23001b17808eb7dd1200c156bb69fb68e63fcf0693dde4cd6228c/frozenlist-1.7.0-cp313-cp313t-musllinux_1_2_aarch64.whl", hash = "sha256:32dc2e08c67d86d0969714dd484fd60ff08ff81d1a1e40a77dd34a387e6ebc0c", size = 281898 },
    { url = "https://files.pythonhosted.org/packages/42/34/a3e2c00c00f9e2a9db5653bca3fec306349e71aff14ae45ecc6d0951dd24/frozenlist-1.7.0-cp313-cp313t-musllinux_1_2_armv7l.whl", hash = "sha256:c0303e597eb5a5321b4de9c68e9845ac8f290d2ab3f3e2c864437d3c5a30cd65", size = 290465 },
    { url = "https://files.pythonhosted.org/packages/bb/73/f89b7fbce8b0b0c095d82b008afd0590f71ccb3dee6eee41791cf8cd25fd/frozenlist-1.7.0-cp313-cp313t-musllinux_1_2_i686.whl", hash = "sha256:a47f2abb4e29b3a8d0b530f7c3598badc6b134562b1a5caee867f7c62fee51e3", size = 266385 },
    { url = "https://files.pythonhosted.org/packages/cd/45/e365fdb554159462ca12df54bc59bfa7a9a273ecc21e99e72e597564d1ae/frozenlist-1.7.0-cp313-cp313t-musllinux_1_2_ppc64le.whl", hash = "sha256:3d688126c242a6fabbd92e02633414d40f50bb6002fa4cf995a1d18051525657", size = 288771 },
    { url = "https://files.pythonhosted.org/packages/00/11/47b6117002a0e904f004d70ec5194fe9144f117c33c851e3d51c765962d0/frozenlist-1.7.0-cp313-cp313t-musllinux_1_2_s390x.whl", hash = "sha256:4e7e9652b3d367c7bd449a727dc79d5043f48b88d0cbfd4f9f1060cf2b414104", size = 288206 },
    { url = "https://files.pythonhosted.org/packages/40/37/5f9f3c3fd7f7746082ec67bcdc204db72dad081f4f83a503d33220a92973/frozenlist-1.7.0-cp313-cp313t-musllinux_1_2_x86_64.whl", hash = "sha256:1a85e345b4c43db8b842cab1feb41be5cc0b10a1830e6295b69d7310f99becaf", size = 282620 },
    { url = "https://files.pythonhosted.org/packages/0b/31/8fbc5af2d183bff20f21aa743b4088eac4445d2bb1cdece449ae80e4e2d1/frozenlist-1.7.0-cp313-cp313t-win32.whl", hash = "sha256:3a14027124ddb70dfcee5148979998066897e79f89f64b13328595c4bdf77c81", size = 43059 },
    { url = "https://files.pythonhosted.org/packages/bb/ed/41956f52105b8dbc26e457c5705340c67c8cc2b79f394b79bffc09d0e938/frozenlist-1.7.0-cp313-cp313t-win_amd64.whl", hash = "sha256:3bf8010d71d4507775f658e9823210b7427be36625b387221642725b515dcf3e", size = 47516 },
    { url = "https://files.pythonhosted.org/packages/ee/45/b82e3c16be2182bff01179db177fe144d58b5dc787a7d4492c6ed8b9317f/frozenlist-1.7.0-py3-none-any.whl", hash = "sha256:9a5af342e34f7e97caf8c995864c7a396418ae2859cc6fdf1b1073020d516a7e", size = 13106 },
]

[[package]]
name = "fsspec"
version = "2025.7.0"
source = { registry = "https://pypi.org/simple" }
sdist = { url = "https://files.pythonhosted.org/packages/8b/02/0835e6ab9cfc03916fe3f78c0956cfcdb6ff2669ffa6651065d5ebf7fc98/fsspec-2025.7.0.tar.gz", hash = "sha256:786120687ffa54b8283d942929540d8bc5ccfa820deb555a2b5d0ed2b737bf58", size = 304432 }
wheels = [
    { url = "https://files.pythonhosted.org/packages/2f/e0/014d5d9d7a4564cf1c40b5039bc882db69fd881111e03ab3657ac0b218e2/fsspec-2025.7.0-py3-none-any.whl", hash = "sha256:8b012e39f63c7d5f10474de957f3ab793b47b45ae7d39f2fb735f8bbe25c0e21", size = 199597 },
]

[[package]]
name = "ghp-import"
version = "2.1.0"
source = { registry = "https://pypi.org/simple" }
dependencies = [
    { name = "python-dateutil" },
]
sdist = { url = "https://files.pythonhosted.org/packages/d9/29/d40217cbe2f6b1359e00c6c307bb3fc876ba74068cbab3dde77f03ca0dc4/ghp-import-2.1.0.tar.gz", hash = "sha256:9c535c4c61193c2df8871222567d7fd7e5014d835f97dc7b7439069e2413d343", size = 10943 }
wheels = [
    { url = "https://files.pythonhosted.org/packages/f7/ec/67fbef5d497f86283db54c22eec6f6140243aae73265799baaaa19cd17fb/ghp_import-2.1.0-py3-none-any.whl", hash = "sha256:8337dd7b50877f163d4c0289bc1f1c7f127550241988d568c1db512c4324a619", size = 11034 },
]

[[package]]
name = "google-api-core"
version = "2.25.1"
source = { registry = "https://pypi.org/simple" }
dependencies = [
    { name = "google-auth" },
    { name = "googleapis-common-protos" },
    { name = "proto-plus" },
    { name = "protobuf" },
    { name = "requests" },
]
sdist = { url = "https://files.pythonhosted.org/packages/dc/21/e9d043e88222317afdbdb567165fdbc3b0aad90064c7e0c9eb0ad9955ad8/google_api_core-2.25.1.tar.gz", hash = "sha256:d2aaa0b13c78c61cb3f4282c464c046e45fbd75755683c9c525e6e8f7ed0a5e8", size = 165443 }
wheels = [
    { url = "https://files.pythonhosted.org/packages/14/4b/ead00905132820b623732b175d66354e9d3e69fcf2a5dcdab780664e7896/google_api_core-2.25.1-py3-none-any.whl", hash = "sha256:8a2a56c1fef82987a524371f99f3bd0143702fecc670c72e600c1cda6bf8dbb7", size = 160807 },
]

[package.optional-dependencies]
grpc = [
    { name = "grpcio" },
    { name = "grpcio-status" },
]

[[package]]
name = "google-api-python-client"
version = "2.176.0"
source = { registry = "https://pypi.org/simple" }
dependencies = [
    { name = "google-api-core" },
    { name = "google-auth" },
    { name = "google-auth-httplib2" },
    { name = "httplib2" },
    { name = "uritemplate" },
]
sdist = { url = "https://files.pythonhosted.org/packages/3e/38/daf70faf6d05556d382bac640bc6765f09fcfb9dfb51ac4a595d3453a2a9/google_api_python_client-2.176.0.tar.gz", hash = "sha256:2b451cdd7fd10faeb5dd20f7d992f185e1e8f4124c35f2cdcc77c843139a4cf1", size = 13154773 }
wheels = [
    { url = "https://files.pythonhosted.org/packages/b1/2c/758f415a19a12c3c6d06902794b0dd4c521d912a59b98ab752bba48812df/google_api_python_client-2.176.0-py3-none-any.whl", hash = "sha256:e22239797f1d085341e12cd924591fc65c56d08e0af02549d7606092e6296510", size = 13678445 },
]

[[package]]
name = "google-auth"
version = "2.40.3"
source = { registry = "https://pypi.org/simple" }
dependencies = [
    { name = "cachetools" },
    { name = "pyasn1-modules" },
    { name = "rsa" },
]
sdist = { url = "https://files.pythonhosted.org/packages/9e/9b/e92ef23b84fa10a64ce4831390b7a4c2e53c0132568d99d4ae61d04c8855/google_auth-2.40.3.tar.gz", hash = "sha256:500c3a29adedeb36ea9cf24b8d10858e152f2412e3ca37829b3fa18e33d63b77", size = 281029 }
wheels = [
    { url = "https://files.pythonhosted.org/packages/17/63/b19553b658a1692443c62bd07e5868adaa0ad746a0751ba62c59568cd45b/google_auth-2.40.3-py2.py3-none-any.whl", hash = "sha256:1370d4593e86213563547f97a92752fc658456fe4514c809544f330fed45a7ca", size = 216137 },
]

[[package]]
name = "google-auth-httplib2"
version = "0.2.0"
source = { registry = "https://pypi.org/simple" }
dependencies = [
    { name = "google-auth" },
    { name = "httplib2" },
]
sdist = { url = "https://files.pythonhosted.org/packages/56/be/217a598a818567b28e859ff087f347475c807a5649296fb5a817c58dacef/google-auth-httplib2-0.2.0.tar.gz", hash = "sha256:38aa7badf48f974f1eb9861794e9c0cb2a0511a4ec0679b1f886d108f5640e05", size = 10842 }
wheels = [
    { url = "https://files.pythonhosted.org/packages/be/8a/fe34d2f3f9470a27b01c9e76226965863f153d5fbe276f83608562e49c04/google_auth_httplib2-0.2.0-py2.py3-none-any.whl", hash = "sha256:b65a0a2123300dd71281a7bf6e64d65a0759287df52729bdd1ae2e47dc311a3d", size = 9253 },
]

[[package]]
name = "google-auth-oauthlib"
version = "1.2.2"
source = { registry = "https://pypi.org/simple" }
dependencies = [
    { name = "google-auth" },
    { name = "requests-oauthlib" },
]
sdist = { url = "https://files.pythonhosted.org/packages/fb/87/e10bf24f7bcffc1421b84d6f9c3377c30ec305d082cd737ddaa6d8f77f7c/google_auth_oauthlib-1.2.2.tar.gz", hash = "sha256:11046fb8d3348b296302dd939ace8af0a724042e8029c1b872d87fabc9f41684", size = 20955 }
wheels = [
    { url = "https://files.pythonhosted.org/packages/ac/84/40ee070be95771acd2f4418981edb834979424565c3eec3cd88b6aa09d24/google_auth_oauthlib-1.2.2-py3-none-any.whl", hash = "sha256:fd619506f4b3908b5df17b65f39ca8d66ea56986e5472eb5978fd8f3786f00a2", size = 19072 },
]

[[package]]
name = "google-cloud-pubsub"
version = "2.31.0"
source = { registry = "https://pypi.org/simple" }
dependencies = [
    { name = "google-api-core", extra = ["grpc"] },
    { name = "google-auth" },
    { name = "grpc-google-iam-v1" },
    { name = "grpcio" },
    { name = "grpcio-status" },
    { name = "opentelemetry-api" },
    { name = "opentelemetry-sdk" },
    { name = "proto-plus" },
    { name = "protobuf" },
]
sdist = { url = "https://files.pythonhosted.org/packages/bb/dc/ca648068d8d3fdf6a4d31efbd4b78d01dee2ef257a1d5aa97ad8401cb8f8/google_cloud_pubsub-2.31.0.tar.gz", hash = "sha256:d190cae8f18039d7d7301d3511d3a15cbe1df3d4fc89b871807b86f66349aaea", size = 391347 }
wheels = [
    { url = "https://files.pythonhosted.org/packages/40/9c/f42ad09ce349c03b7c8d9b2a987f9fd9168f4a62a681ec4cde39710e09d6/google_cloud_pubsub-2.31.0-py3-none-any.whl", hash = "sha256:2dbae4ef079403615856868f8bae20550eb25c0f89396a185ce2c72b029fb060", size = 319102 },
]

[[package]]
name = "googleapis-common-protos"
version = "1.70.0"
source = { registry = "https://pypi.org/simple" }
dependencies = [
    { name = "protobuf" },
]
sdist = { url = "https://files.pythonhosted.org/packages/39/24/33db22342cf4a2ea27c9955e6713140fedd51e8b141b5ce5260897020f1a/googleapis_common_protos-1.70.0.tar.gz", hash = "sha256:0e1b44e0ea153e6594f9f394fef15193a68aaaea2d843f83e2742717ca753257", size = 145903 }
wheels = [
    { url = "https://files.pythonhosted.org/packages/86/f1/62a193f0227cf15a920390abe675f386dec35f7ae3ffe6da582d3ade42c7/googleapis_common_protos-1.70.0-py3-none-any.whl", hash = "sha256:b8bfcca8c25a2bb253e0e0b0adaf8c00773e5e6af6fd92397576680b807e0fd8", size = 294530 },
]

[package.optional-dependencies]
grpc = [
    { name = "grpcio" },
]

[[package]]
name = "greenlet"
version = "3.2.3"
source = { registry = "https://pypi.org/simple" }
sdist = { url = "https://files.pythonhosted.org/packages/c9/92/bb85bd6e80148a4d2e0c59f7c0c2891029f8fd510183afc7d8d2feeed9b6/greenlet-3.2.3.tar.gz", hash = "sha256:8b0dd8ae4c0d6f5e54ee55ba935eeb3d735a9b58a8a1e5b5cbab64e01a39f365", size = 185752 }
wheels = [
    { url = "https://files.pythonhosted.org/packages/b1/cf/f5c0b23309070ae93de75c90d29300751a5aacefc0a3ed1b1d8edb28f08b/greenlet-3.2.3-cp313-cp313-macosx_11_0_universal2.whl", hash = "sha256:500b8689aa9dd1ab26872a34084503aeddefcb438e2e7317b89b11eaea1901ad", size = 270732 },
    { url = "https://files.pythonhosted.org/packages/48/ae/91a957ba60482d3fecf9be49bc3948f341d706b52ddb9d83a70d42abd498/greenlet-3.2.3-cp313-cp313-manylinux2014_aarch64.manylinux_2_17_aarch64.whl", hash = "sha256:a07d3472c2a93117af3b0136f246b2833fdc0b542d4a9799ae5f41c28323faef", size = 639033 },
    { url = "https://files.pythonhosted.org/packages/6f/df/20ffa66dd5a7a7beffa6451bdb7400d66251374ab40b99981478c69a67a8/greenlet-3.2.3-cp313-cp313-manylinux2014_ppc64le.manylinux_2_17_ppc64le.whl", hash = "sha256:8704b3768d2f51150626962f4b9a9e4a17d2e37c8a8d9867bbd9fa4eb938d3b3", size = 652999 },
    { url = "https://files.pythonhosted.org/packages/51/b4/ebb2c8cb41e521f1d72bf0465f2f9a2fd803f674a88db228887e6847077e/greenlet-3.2.3-cp313-cp313-manylinux2014_s390x.manylinux_2_17_s390x.whl", hash = "sha256:5035d77a27b7c62db6cf41cf786cfe2242644a7a337a0e155c80960598baab95", size = 647368 },
    { url = "https://files.pythonhosted.org/packages/8e/6a/1e1b5aa10dced4ae876a322155705257748108b7fd2e4fae3f2a091fe81a/greenlet-3.2.3-cp313-cp313-manylinux2014_x86_64.manylinux_2_17_x86_64.whl", hash = "sha256:2d8aa5423cd4a396792f6d4580f88bdc6efcb9205891c9d40d20f6e670992efb", size = 650037 },
    { url = "https://files.pythonhosted.org/packages/26/f2/ad51331a157c7015c675702e2d5230c243695c788f8f75feba1af32b3617/greenlet-3.2.3-cp313-cp313-manylinux_2_24_x86_64.manylinux_2_28_x86_64.whl", hash = "sha256:2c724620a101f8170065d7dded3f962a2aea7a7dae133a009cada42847e04a7b", size = 608402 },
    { url = "https://files.pythonhosted.org/packages/26/bc/862bd2083e6b3aff23300900a956f4ea9a4059de337f5c8734346b9b34fc/greenlet-3.2.3-cp313-cp313-musllinux_1_1_aarch64.whl", hash = "sha256:873abe55f134c48e1f2a6f53f7d1419192a3d1a4e873bace00499a4e45ea6af0", size = 1119577 },
    { url = "https://files.pythonhosted.org/packages/86/94/1fc0cc068cfde885170e01de40a619b00eaa8f2916bf3541744730ffb4c3/greenlet-3.2.3-cp313-cp313-musllinux_1_1_x86_64.whl", hash = "sha256:024571bbce5f2c1cfff08bf3fbaa43bbc7444f580ae13b0099e95d0e6e67ed36", size = 1147121 },
    { url = "https://files.pythonhosted.org/packages/27/1a/199f9587e8cb08a0658f9c30f3799244307614148ffe8b1e3aa22f324dea/greenlet-3.2.3-cp313-cp313-win_amd64.whl", hash = "sha256:5195fb1e75e592dd04ce79881c8a22becdfa3e6f500e7feb059b1e6fdd54d3e3", size = 297603 },
    { url = "https://files.pythonhosted.org/packages/d8/ca/accd7aa5280eb92b70ed9e8f7fd79dc50a2c21d8c73b9a0856f5b564e222/greenlet-3.2.3-cp314-cp314-macosx_11_0_universal2.whl", hash = "sha256:3d04332dddb10b4a211b68111dabaee2e1a073663d117dc10247b5b1642bac86", size = 271479 },
    { url = "https://files.pythonhosted.org/packages/55/71/01ed9895d9eb49223280ecc98a557585edfa56b3d0e965b9fa9f7f06b6d9/greenlet-3.2.3-cp314-cp314-manylinux2014_aarch64.manylinux_2_17_aarch64.whl", hash = "sha256:8186162dffde068a465deab08fc72c767196895c39db26ab1c17c0b77a6d8b97", size = 683952 },
    { url = "https://files.pythonhosted.org/packages/ea/61/638c4bdf460c3c678a0a1ef4c200f347dff80719597e53b5edb2fb27ab54/greenlet-3.2.3-cp314-cp314-manylinux2014_ppc64le.manylinux_2_17_ppc64le.whl", hash = "sha256:f4bfbaa6096b1b7a200024784217defedf46a07c2eee1a498e94a1b5f8ec5728", size = 696917 },
    { url = "https://files.pythonhosted.org/packages/22/cc/0bd1a7eb759d1f3e3cc2d1bc0f0b487ad3cc9f34d74da4b80f226fde4ec3/greenlet-3.2.3-cp314-cp314-manylinux2014_s390x.manylinux_2_17_s390x.whl", hash = "sha256:ed6cfa9200484d234d8394c70f5492f144b20d4533f69262d530a1a082f6ee9a", size = 692443 },
    { url = "https://files.pythonhosted.org/packages/67/10/b2a4b63d3f08362662e89c103f7fe28894a51ae0bc890fabf37d1d780e52/greenlet-3.2.3-cp314-cp314-manylinux2014_x86_64.manylinux_2_17_x86_64.whl", hash = "sha256:02b0df6f63cd15012bed5401b47829cfd2e97052dc89da3cfaf2c779124eb892", size = 692995 },
    { url = "https://files.pythonhosted.org/packages/5a/c6/ad82f148a4e3ce9564056453a71529732baf5448ad53fc323e37efe34f66/greenlet-3.2.3-cp314-cp314-manylinux_2_24_x86_64.manylinux_2_28_x86_64.whl", hash = "sha256:86c2d68e87107c1792e2e8d5399acec2487a4e993ab76c792408e59394d52141", size = 655320 },
    { url = "https://files.pythonhosted.org/packages/5c/4f/aab73ecaa6b3086a4c89863d94cf26fa84cbff63f52ce9bc4342b3087a06/greenlet-3.2.3-cp314-cp314-win_amd64.whl", hash = "sha256:8c47aae8fbbfcf82cc13327ae802ba13c9c36753b67e760023fd116bc124a62a", size = 301236 },
]

[[package]]
name = "griffe"
version = "1.7.3"
source = { registry = "https://pypi.org/simple" }
dependencies = [
    { name = "colorama" },
]
sdist = { url = "https://files.pythonhosted.org/packages/a9/3e/5aa9a61f7c3c47b0b52a1d930302992229d191bf4bc76447b324b731510a/griffe-1.7.3.tar.gz", hash = "sha256:52ee893c6a3a968b639ace8015bec9d36594961e156e23315c8e8e51401fa50b", size = 395137 }
wheels = [
    { url = "https://files.pythonhosted.org/packages/58/c6/5c20af38c2a57c15d87f7f38bee77d63c1d2a3689f74fefaf35915dd12b2/griffe-1.7.3-py3-none-any.whl", hash = "sha256:c6b3ee30c2f0f17f30bcdef5068d6ab7a2a4f1b8bf1a3e74b56fffd21e1c5f75", size = 129303 },
]

[[package]]
name = "grpc-google-iam-v1"
version = "0.14.2"
source = { registry = "https://pypi.org/simple" }
dependencies = [
    { name = "googleapis-common-protos", extra = ["grpc"] },
    { name = "grpcio" },
    { name = "protobuf" },
]
sdist = { url = "https://files.pythonhosted.org/packages/b9/4e/8d0ca3b035e41fe0b3f31ebbb638356af720335e5a11154c330169b40777/grpc_google_iam_v1-0.14.2.tar.gz", hash = "sha256:b3e1fc387a1a329e41672197d0ace9de22c78dd7d215048c4c78712073f7bd20", size = 16259 }
wheels = [
    { url = "https://files.pythonhosted.org/packages/66/6f/dd9b178aee7835b96c2e63715aba6516a9d50f6bebbd1cc1d32c82a2a6c3/grpc_google_iam_v1-0.14.2-py3-none-any.whl", hash = "sha256:a3171468459770907926d56a440b2bb643eec1d7ba215f48f3ecece42b4d8351", size = 19242 },
]

[[package]]
name = "grpcio"
version = "1.73.1"
source = { registry = "https://pypi.org/simple" }
sdist = { url = "https://files.pythonhosted.org/packages/79/e8/b43b851537da2e2f03fa8be1aef207e5cbfb1a2e014fbb6b40d24c177cd3/grpcio-1.73.1.tar.gz", hash = "sha256:7fce2cd1c0c1116cf3850564ebfc3264fba75d3c74a7414373f1238ea365ef87", size = 12730355 }
wheels = [
    { url = "https://files.pythonhosted.org/packages/37/bf/4ca20d1acbefabcaba633ab17f4244cbbe8eca877df01517207bd6655914/grpcio-1.73.1-cp313-cp313-linux_armv7l.whl", hash = "sha256:b310824ab5092cf74750ebd8a8a8981c1810cb2b363210e70d06ef37ad80d4f9", size = 5335615 },
    { url = "https://files.pythonhosted.org/packages/75/ed/45c345f284abec5d4f6d77cbca9c52c39b554397eb7de7d2fcf440bcd049/grpcio-1.73.1-cp313-cp313-macosx_11_0_universal2.whl", hash = "sha256:8f5a6df3fba31a3485096ac85b2e34b9666ffb0590df0cd044f58694e6a1f6b5", size = 10595497 },
    { url = "https://files.pythonhosted.org/packages/a4/75/bff2c2728018f546d812b755455014bc718f8cdcbf5c84f1f6e5494443a8/grpcio-1.73.1-cp313-cp313-manylinux_2_17_aarch64.whl", hash = "sha256:052e28fe9c41357da42250a91926a3e2f74c046575c070b69659467ca5aa976b", size = 5765321 },
    { url = "https://files.pythonhosted.org/packages/70/3b/14e43158d3b81a38251b1d231dfb45a9b492d872102a919fbf7ba4ac20cd/grpcio-1.73.1-cp313-cp313-manylinux_2_17_i686.manylinux2014_i686.whl", hash = "sha256:1c0bf15f629b1497436596b1cbddddfa3234273490229ca29561209778ebe182", size = 6415436 },
    { url = "https://files.pythonhosted.org/packages/e5/3f/81d9650ca40b54338336fd360f36773be8cb6c07c036e751d8996eb96598/grpcio-1.73.1-cp313-cp313-manylinux_2_17_x86_64.manylinux2014_x86_64.whl", hash = "sha256:0ab860d5bfa788c5a021fba264802e2593688cd965d1374d31d2b1a34cacd854", size = 6007012 },
    { url = "https://files.pythonhosted.org/packages/55/f4/59edf5af68d684d0f4f7ad9462a418ac517201c238551529098c9aa28cb0/grpcio-1.73.1-cp313-cp313-musllinux_1_1_aarch64.whl", hash = "sha256:ad1d958c31cc91ab050bd8a91355480b8e0683e21176522bacea225ce51163f2", size = 6105209 },
    { url = "https://files.pythonhosted.org/packages/e4/a8/700d034d5d0786a5ba14bfa9ce974ed4c976936c2748c2bd87aa50f69b36/grpcio-1.73.1-cp313-cp313-musllinux_1_1_i686.whl", hash = "sha256:f43ffb3bd415c57224c7427bfb9e6c46a0b6e998754bfa0d00f408e1873dcbb5", size = 6753655 },
    { url = "https://files.pythonhosted.org/packages/1f/29/efbd4ac837c23bc48e34bbaf32bd429f0dc9ad7f80721cdb4622144c118c/grpcio-1.73.1-cp313-cp313-musllinux_1_1_x86_64.whl", hash = "sha256:686231cdd03a8a8055f798b2b54b19428cdf18fa1549bee92249b43607c42668", size = 6287288 },
    { url = "https://files.pythonhosted.org/packages/d8/61/c6045d2ce16624bbe18b5d169c1a5ce4d6c3a47bc9d0e5c4fa6a50ed1239/grpcio-1.73.1-cp313-cp313-win32.whl", hash = "sha256:89018866a096e2ce21e05eabed1567479713ebe57b1db7cbb0f1e3b896793ba4", size = 3668151 },
    { url = "https://files.pythonhosted.org/packages/c2/d7/77ac689216daee10de318db5aa1b88d159432dc76a130948a56b3aa671a2/grpcio-1.73.1-cp313-cp313-win_amd64.whl", hash = "sha256:4a68f8c9966b94dff693670a5cf2b54888a48a5011c5d9ce2295a1a1465ee84f", size = 4335747 },
]

[[package]]
name = "grpcio-status"
version = "1.73.1"
source = { registry = "https://pypi.org/simple" }
dependencies = [
    { name = "googleapis-common-protos" },
    { name = "grpcio" },
    { name = "protobuf" },
]
sdist = { url = "https://files.pythonhosted.org/packages/f6/59/9350a13804f2e407d76b3962c548e023639fc1545056e342c6bad0d4fd30/grpcio_status-1.73.1.tar.gz", hash = "sha256:928f49ccf9688db5f20cd9e45c4578a1d01ccca29aeaabf066f2ac76aa886668", size = 13664 }
wheels = [
    { url = "https://files.pythonhosted.org/packages/2e/50/ee32e6073e2c3a4457be168e2bbf84d02ad9d2c18c4a578a641480c293d4/grpcio_status-1.73.1-py3-none-any.whl", hash = "sha256:538595c32a6c819c32b46a621a51e9ae4ffcd7e7e1bce35f728ef3447e9809b6", size = 14422 },
]

[[package]]
name = "h11"
version = "0.16.0"
source = { registry = "https://pypi.org/simple" }
sdist = { url = "https://files.pythonhosted.org/packages/01/ee/02a2c011bdab74c6fb3c75474d40b3052059d95df7e73351460c8588d963/h11-0.16.0.tar.gz", hash = "sha256:4e35b956cf45792e4caa5885e69fba00bdbc6ffafbfa020300e549b208ee5ff1", size = 101250 }
wheels = [
    { url = "https://files.pythonhosted.org/packages/04/4b/29cac41a4d98d144bf5f6d33995617b185d14b22401f75ca86f384e87ff1/h11-0.16.0-py3-none-any.whl", hash = "sha256:63cf8bbe7522de3bf65932fda1d9c2772064ffb3dae62d55932da54b31cb6c86", size = 37515 },
]

[[package]]
name = "hf-xet"
version = "1.1.5"
source = { registry = "https://pypi.org/simple" }
sdist = { url = "https://files.pythonhosted.org/packages/ed/d4/7685999e85945ed0d7f0762b686ae7015035390de1161dcea9d5276c134c/hf_xet-1.1.5.tar.gz", hash = "sha256:69ebbcfd9ec44fdc2af73441619eeb06b94ee34511bbcf57cd423820090f5694", size = 495969 }
wheels = [
    { url = "https://files.pythonhosted.org/packages/00/89/a1119eebe2836cb25758e7661d6410d3eae982e2b5e974bcc4d250be9012/hf_xet-1.1.5-cp37-abi3-macosx_10_12_x86_64.whl", hash = "sha256:f52c2fa3635b8c37c7764d8796dfa72706cc4eded19d638331161e82b0792e23", size = 2687929 },
    { url = "https://files.pythonhosted.org/packages/de/5f/2c78e28f309396e71ec8e4e9304a6483dcbc36172b5cea8f291994163425/hf_xet-1.1.5-cp37-abi3-macosx_11_0_arm64.whl", hash = "sha256:9fa6e3ee5d61912c4a113e0708eaaef987047616465ac7aa30f7121a48fc1af8", size = 2556338 },
    { url = "https://files.pythonhosted.org/packages/6d/2f/6cad7b5fe86b7652579346cb7f85156c11761df26435651cbba89376cd2c/hf_xet-1.1.5-cp37-abi3-manylinux_2_17_x86_64.manylinux2014_x86_64.whl", hash = "sha256:fc874b5c843e642f45fd85cda1ce599e123308ad2901ead23d3510a47ff506d1", size = 3102894 },
    { url = "https://files.pythonhosted.org/packages/d0/54/0fcf2b619720a26fbb6cc941e89f2472a522cd963a776c089b189559447f/hf_xet-1.1.5-cp37-abi3-manylinux_2_28_aarch64.whl", hash = "sha256:dbba1660e5d810bd0ea77c511a99e9242d920790d0e63c0e4673ed36c4022d18", size = 3002134 },
    { url = "https://files.pythonhosted.org/packages/f3/92/1d351ac6cef7c4ba8c85744d37ffbfac2d53d0a6c04d2cabeba614640a78/hf_xet-1.1.5-cp37-abi3-musllinux_1_2_aarch64.whl", hash = "sha256:ab34c4c3104133c495785d5d8bba3b1efc99de52c02e759cf711a91fd39d3a14", size = 3171009 },
    { url = "https://files.pythonhosted.org/packages/c9/65/4b2ddb0e3e983f2508528eb4501288ae2f84963586fbdfae596836d5e57a/hf_xet-1.1.5-cp37-abi3-musllinux_1_2_x86_64.whl", hash = "sha256:83088ecea236d5113de478acb2339f92c95b4fb0462acaa30621fac02f5a534a", size = 3279245 },
    { url = "https://files.pythonhosted.org/packages/f0/55/ef77a85ee443ae05a9e9cba1c9f0dd9241eb42da2aeba1dc50f51154c81a/hf_xet-1.1.5-cp37-abi3-win_amd64.whl", hash = "sha256:73e167d9807d166596b4b2f0b585c6d5bd84a26dea32843665a8b58f6edba245", size = 2738931 },
]

[[package]]
name = "httpcore"
version = "1.0.9"
source = { registry = "https://pypi.org/simple" }
dependencies = [
    { name = "certifi" },
    { name = "h11" },
]
sdist = { url = "https://files.pythonhosted.org/packages/06/94/82699a10bca87a5556c9c59b5963f2d039dbd239f25bc2a63907a05a14cb/httpcore-1.0.9.tar.gz", hash = "sha256:6e34463af53fd2ab5d807f399a9b45ea31c3dfa2276f15a2c3f00afff6e176e8", size = 85484 }
wheels = [
    { url = "https://files.pythonhosted.org/packages/7e/f5/f66802a942d491edb555dd61e3a9961140fd64c90bce1eafd741609d334d/httpcore-1.0.9-py3-none-any.whl", hash = "sha256:2d400746a40668fc9dec9810239072b40b4484b640a8c38fd654a024c7a1bf55", size = 78784 },
]

[[package]]
name = "httplib2"
version = "0.22.0"
source = { registry = "https://pypi.org/simple" }
dependencies = [
    { name = "pyparsing" },
]
sdist = { url = "https://files.pythonhosted.org/packages/3d/ad/2371116b22d616c194aa25ec410c9c6c37f23599dcd590502b74db197584/httplib2-0.22.0.tar.gz", hash = "sha256:d7a10bc5ef5ab08322488bde8c726eeee5c8618723fdb399597ec58f3d82df81", size = 351116 }
wheels = [
    { url = "https://files.pythonhosted.org/packages/a8/6c/d2fbdaaa5959339d53ba38e94c123e4e84b8fbc4b84beb0e70d7c1608486/httplib2-0.22.0-py3-none-any.whl", hash = "sha256:14ae0a53c1ba8f3d37e9e27cf37eabb0fb9980f435ba405d546948b009dd64dc", size = 96854 },
]

[[package]]
name = "httptools"
version = "0.6.4"
source = { registry = "https://pypi.org/simple" }
sdist = { url = "https://files.pythonhosted.org/packages/a7/9a/ce5e1f7e131522e6d3426e8e7a490b3a01f39a6696602e1c4f33f9e94277/httptools-0.6.4.tar.gz", hash = "sha256:4e93eee4add6493b59a5c514da98c939b244fce4a0d8879cd3f466562f4b7d5c", size = 240639 }
wheels = [
    { url = "https://files.pythonhosted.org/packages/94/a3/9fe9ad23fd35f7de6b91eeb60848986058bd8b5a5c1e256f5860a160cc3e/httptools-0.6.4-cp313-cp313-macosx_10_13_universal2.whl", hash = "sha256:ade273d7e767d5fae13fa637f4d53b6e961fb7fd93c7797562663f0171c26660", size = 197214 },
    { url = "https://files.pythonhosted.org/packages/ea/d9/82d5e68bab783b632023f2fa31db20bebb4e89dfc4d2293945fd68484ee4/httptools-0.6.4-cp313-cp313-macosx_11_0_arm64.whl", hash = "sha256:856f4bc0478ae143bad54a4242fccb1f3f86a6e1be5548fecfd4102061b3a083", size = 102431 },
    { url = "https://files.pythonhosted.org/packages/96/c1/cb499655cbdbfb57b577734fde02f6fa0bbc3fe9fb4d87b742b512908dff/httptools-0.6.4-cp313-cp313-manylinux_2_17_aarch64.manylinux2014_aarch64.whl", hash = "sha256:322d20ea9cdd1fa98bd6a74b77e2ec5b818abdc3d36695ab402a0de8ef2865a3", size = 473121 },
    { url = "https://files.pythonhosted.org/packages/af/71/ee32fd358f8a3bb199b03261f10921716990808a675d8160b5383487a317/httptools-0.6.4-cp313-cp313-manylinux_2_5_x86_64.manylinux1_x86_64.manylinux_2_17_x86_64.manylinux2014_x86_64.whl", hash = "sha256:4d87b29bd4486c0093fc64dea80231f7c7f7eb4dc70ae394d70a495ab8436071", size = 473805 },
    { url = "https://files.pythonhosted.org/packages/8a/0a/0d4df132bfca1507114198b766f1737d57580c9ad1cf93c1ff673e3387be/httptools-0.6.4-cp313-cp313-musllinux_1_2_aarch64.whl", hash = "sha256:342dd6946aa6bda4b8f18c734576106b8a31f2fe31492881a9a160ec84ff4bd5", size = 448858 },
    { url = "https://files.pythonhosted.org/packages/1e/6a/787004fdef2cabea27bad1073bf6a33f2437b4dbd3b6fb4a9d71172b1c7c/httptools-0.6.4-cp313-cp313-musllinux_1_2_x86_64.whl", hash = "sha256:4b36913ba52008249223042dca46e69967985fb4051951f94357ea681e1f5dc0", size = 452042 },
    { url = "https://files.pythonhosted.org/packages/4d/dc/7decab5c404d1d2cdc1bb330b1bf70e83d6af0396fd4fc76fc60c0d522bf/httptools-0.6.4-cp313-cp313-win_amd64.whl", hash = "sha256:28908df1b9bb8187393d5b5db91435ccc9c8e891657f9cbb42a2541b44c82fc8", size = 87682 },
]

[[package]]
name = "httpx"
version = "0.28.1"
source = { registry = "https://pypi.org/simple" }
dependencies = [
    { name = "anyio" },
    { name = "certifi" },
    { name = "httpcore" },
    { name = "idna" },
]
sdist = { url = "https://files.pythonhosted.org/packages/b1/df/48c586a5fe32a0f01324ee087459e112ebb7224f646c0b5023f5e79e9956/httpx-0.28.1.tar.gz", hash = "sha256:75e98c5f16b0f35b567856f597f06ff2270a374470a5c2392242528e3e3e42fc", size = 141406 }
wheels = [
    { url = "https://files.pythonhosted.org/packages/2a/39/e50c7c3a983047577ee07d2a9e53faf5a69493943ec3f6a384bdc792deb2/httpx-0.28.1-py3-none-any.whl", hash = "sha256:d909fcccc110f8c7faf814ca82a9a4d816bc5a6dbfea25d6591d6985b8ba59ad", size = 73517 },
]

[[package]]
name = "httpx-sse"
version = "0.4.1"
source = { registry = "https://pypi.org/simple" }
sdist = { url = "https://files.pythonhosted.org/packages/6e/fa/66bd985dd0b7c109a3bcb89272ee0bfb7e2b4d06309ad7b38ff866734b2a/httpx_sse-0.4.1.tar.gz", hash = "sha256:8f44d34414bc7b21bf3602713005c5df4917884f76072479b21f68befa4ea26e", size = 12998 }
wheels = [
    { url = "https://files.pythonhosted.org/packages/25/0a/6269e3473b09aed2dab8aa1a600c70f31f00ae1349bee30658f7e358a159/httpx_sse-0.4.1-py3-none-any.whl", hash = "sha256:cba42174344c3a5b06f255ce65b350880f962d99ead85e776f23c6618a377a37", size = 8054 },
]

[[package]]
name = "huggingface-hub"
version = "0.33.4"
source = { registry = "https://pypi.org/simple" }
dependencies = [
    { name = "filelock" },
    { name = "fsspec" },
    { name = "hf-xet", marker = "platform_machine == 'aarch64' or platform_machine == 'amd64' or platform_machine == 'arm64' or platform_machine == 'x86_64'" },
    { name = "packaging" },
    { name = "pyyaml" },
    { name = "requests" },
    { name = "tqdm" },
    { name = "typing-extensions" },
]
sdist = { url = "https://files.pythonhosted.org/packages/4b/9e/9366b7349fc125dd68b9d384a0fea84d67b7497753fe92c71b67e13f47c4/huggingface_hub-0.33.4.tar.gz", hash = "sha256:6af13478deae120e765bfd92adad0ae1aec1ad8c439b46f23058ad5956cbca0a", size = 426674 }
wheels = [
    { url = "https://files.pythonhosted.org/packages/46/7b/98daa50a2db034cab6cd23a3de04fa2358cb691593d28e9130203eb7a805/huggingface_hub-0.33.4-py3-none-any.whl", hash = "sha256:09f9f4e7ca62547c70f8b82767eefadd2667f4e116acba2e3e62a5a81815a7bb", size = 515339 },
]

[[package]]
name = "icecream"
version = "2.1.5"
source = { registry = "https://pypi.org/simple" }
dependencies = [
    { name = "asttokens" },
    { name = "colorama" },
    { name = "executing" },
    { name = "pygments" },
]
sdist = { url = "https://files.pythonhosted.org/packages/0e/5f/9635c20f14f558768e89b0e20c32ca852640b8973e102ff2f6ee229bbebc/icecream-2.1.5.tar.gz", hash = "sha256:14d21e3383326a69a8c1a3bcf11f83283459f0d269ece5af83fce2c0d663efec", size = 16744 }
wheels = [
    { url = "https://files.pythonhosted.org/packages/36/0a/9496191b82b2839cc92fc713a5888931ab301dfcc55b9d5a49665cdb2aa5/icecream-2.1.5-py3-none-any.whl", hash = "sha256:c020917c5cb180a528dbba170250ccd8b74ebc75f2a7a8e839819bf959b9f80c", size = 14378 },
]

[[package]]
name = "identify"
version = "2.6.12"
source = { registry = "https://pypi.org/simple" }
sdist = { url = "https://files.pythonhosted.org/packages/a2/88/d193a27416618628a5eea64e3223acd800b40749a96ffb322a9b55a49ed1/identify-2.6.12.tar.gz", hash = "sha256:d8de45749f1efb108badef65ee8386f0f7bb19a7f26185f74de6367bffbaf0e6", size = 99254 }
wheels = [
    { url = "https://files.pythonhosted.org/packages/7a/cd/18f8da995b658420625f7ef13f037be53ae04ec5ad33f9b718240dcfd48c/identify-2.6.12-py2.py3-none-any.whl", hash = "sha256:ad9672d5a72e0d2ff7c5c8809b62dfa60458626352fb0eb7b55e69bdc45334a2", size = 99145 },
]

[[package]]
name = "idna"
version = "3.10"
source = { registry = "https://pypi.org/simple" }
sdist = { url = "https://files.pythonhosted.org/packages/f1/70/7703c29685631f5a7590aa73f1f1d3fa9a380e654b86af429e0934a32f7d/idna-3.10.tar.gz", hash = "sha256:12f65c9b470abda6dc35cf8e63cc574b1c52b11df2c86030af0ac09b01b13ea9", size = 190490 }
wheels = [
    { url = "https://files.pythonhosted.org/packages/76/c6/c88e154df9c4e1a2a66ccf0005a88dfb2650c1dffb6f5ce603dfbd452ce3/idna-3.10-py3-none-any.whl", hash = "sha256:946d195a0d259cbba61165e88e65941f16e9b36ea6ddb97f00452bae8b1287d3", size = 70442 },
]

[[package]]
name = "importlib-metadata"
version = "8.7.0"
source = { registry = "https://pypi.org/simple" }
dependencies = [
    { name = "zipp" },
]
sdist = { url = "https://files.pythonhosted.org/packages/76/66/650a33bd90f786193e4de4b3ad86ea60b53c89b669a5c7be931fac31cdb0/importlib_metadata-8.7.0.tar.gz", hash = "sha256:d13b81ad223b890aa16c5471f2ac3056cf76c5f10f82d6f9292f0b415f389000", size = 56641 }
wheels = [
    { url = "https://files.pythonhosted.org/packages/20/b0/36bd937216ec521246249be3bf9855081de4c5e06a0c9b4219dbeda50373/importlib_metadata-8.7.0-py3-none-any.whl", hash = "sha256:e5dd1551894c77868a30651cef00984d50e1002d06942a7101d34870c5f02afd", size = 27656 },
]

[[package]]
name = "iniconfig"
version = "2.1.0"
source = { registry = "https://pypi.org/simple" }
sdist = { url = "https://files.pythonhosted.org/packages/f2/97/ebf4da567aa6827c909642694d71c9fcf53e5b504f2d96afea02718862f3/iniconfig-2.1.0.tar.gz", hash = "sha256:3abbd2e30b36733fee78f9c7f7308f2d0050e88f0087fd25c2645f63c773e1c7", size = 4793 }
wheels = [
    { url = "https://files.pythonhosted.org/packages/2c/e1/e6716421ea10d38022b952c159d5161ca1193197fb744506875fbb87ea7b/iniconfig-2.1.0-py3-none-any.whl", hash = "sha256:9deba5723312380e77435581c6bf4935c94cbfab9b1ed33ef8d238ea168eb760", size = 6050 },
]

[[package]]
name = "instructor"
version = "1.9.2"
source = { registry = "https://pypi.org/simple" }
dependencies = [
    { name = "aiohttp" },
    { name = "docstring-parser" },
    { name = "jinja2" },
    { name = "jiter" },
    { name = "mkdocs" },
    { name = "mkdocs-material" },
    { name = "openai" },
    { name = "pre-commit" },
    { name = "pydantic" },
    { name = "pydantic-core" },
    { name = "requests" },
    { name = "rich" },
    { name = "tenacity" },
    { name = "typer" },
]
sdist = { url = "https://files.pythonhosted.org/packages/f7/d9/c9703cffc074f94d585c25a0221ae41f381cac7ae7f176455f051ec82579/instructor-1.9.2.tar.gz", hash = "sha256:8c6b9fb4f8404a1e8290b8c3e9d26f8e9a1aceb5392ea8728a21a0828fb5e7c6", size = 69352231 }
wheels = [
    { url = "https://files.pythonhosted.org/packages/2e/9b/008fb5f9f376007f0ef25b0c6c5777d3c4cfe37065fcc32de995f3e53e40/instructor-1.9.2-py3-none-any.whl", hash = "sha256:0f0503baade2d0b7ec40a4711de3cd49b25702a746b3bc18e3d375510dabe049", size = 96633 },
]

[[package]]
name = "ipdb"
version = "0.13.13"
source = { registry = "https://pypi.org/simple" }
dependencies = [
    { name = "decorator" },
    { name = "ipython" },
]
sdist = { url = "https://files.pythonhosted.org/packages/3d/1b/7e07e7b752017f7693a0f4d41c13e5ca29ce8cbcfdcc1fd6c4ad8c0a27a0/ipdb-0.13.13.tar.gz", hash = "sha256:e3ac6018ef05126d442af680aad863006ec19d02290561ac88b8b1c0b0cfc726", size = 17042 }
wheels = [
    { url = "https://files.pythonhosted.org/packages/0c/4c/b075da0092003d9a55cf2ecc1cae9384a1ca4f650d51b00fc59875fe76f6/ipdb-0.13.13-py3-none-any.whl", hash = "sha256:45529994741c4ab6d2388bfa5d7b725c2cf7fe9deffabdb8a6113aa5ed449ed4", size = 12130 },
]

[[package]]
name = "ipython"
version = "9.4.0"
source = { registry = "https://pypi.org/simple" }
dependencies = [
    { name = "colorama", marker = "sys_platform == 'win32'" },
    { name = "decorator" },
    { name = "ipython-pygments-lexers" },
    { name = "jedi" },
    { name = "matplotlib-inline" },
    { name = "pexpect", marker = "sys_platform != 'emscripten' and sys_platform != 'win32'" },
    { name = "prompt-toolkit" },
    { name = "pygments" },
    { name = "stack-data" },
    { name = "traitlets" },
]
sdist = { url = "https://files.pythonhosted.org/packages/54/80/406f9e3bde1c1fd9bf5a0be9d090f8ae623e401b7670d8f6fdf2ab679891/ipython-9.4.0.tar.gz", hash = "sha256:c033c6d4e7914c3d9768aabe76bbe87ba1dc66a92a05db6bfa1125d81f2ee270", size = 4385338 }
wheels = [
    { url = "https://files.pythonhosted.org/packages/63/f8/0031ee2b906a15a33d6bfc12dd09c3dfa966b3cb5b284ecfb7549e6ac3c4/ipython-9.4.0-py3-none-any.whl", hash = "sha256:25850f025a446d9b359e8d296ba175a36aedd32e83ca9b5060430fe16801f066", size = 611021 },
]

[[package]]
name = "ipython-pygments-lexers"
version = "1.1.1"
source = { registry = "https://pypi.org/simple" }
dependencies = [
    { name = "pygments" },
]
sdist = { url = "https://files.pythonhosted.org/packages/ef/4c/5dd1d8af08107f88c7f741ead7a40854b8ac24ddf9ae850afbcf698aa552/ipython_pygments_lexers-1.1.1.tar.gz", hash = "sha256:09c0138009e56b6854f9535736f4171d855c8c08a563a0dcd8022f78355c7e81", size = 8393 }
wheels = [
    { url = "https://files.pythonhosted.org/packages/d9/33/1f075bf72b0b747cb3288d011319aaf64083cf2efef8354174e3ed4540e2/ipython_pygments_lexers-1.1.1-py3-none-any.whl", hash = "sha256:a9462224a505ade19a605f71f8fa63c2048833ce50abc86768a0d81d876dc81c", size = 8074 },
]

[[package]]
name = "jedi"
version = "0.19.2"
source = { registry = "https://pypi.org/simple" }
dependencies = [
    { name = "parso" },
]
sdist = { url = "https://files.pythonhosted.org/packages/72/3a/79a912fbd4d8dd6fbb02bf69afd3bb72cf0c729bb3063c6f4498603db17a/jedi-0.19.2.tar.gz", hash = "sha256:4770dc3de41bde3966b02eb84fbcf557fb33cce26ad23da12c742fb50ecb11f0", size = 1231287 }
wheels = [
    { url = "https://files.pythonhosted.org/packages/c0/5a/9cac0c82afec3d09ccd97c8b6502d48f165f9124db81b4bcb90b4af974ee/jedi-0.19.2-py2.py3-none-any.whl", hash = "sha256:a8ef22bde8490f57fe5c7681a3c83cb58874daf72b4784de3cce5b6ef6edb5b9", size = 1572278 },
]

[[package]]
name = "jinja2"
version = "3.1.6"
source = { registry = "https://pypi.org/simple" }
dependencies = [
    { name = "markupsafe" },
]
sdist = { url = "https://files.pythonhosted.org/packages/df/bf/f7da0350254c0ed7c72f3e33cef02e048281fec7ecec5f032d4aac52226b/jinja2-3.1.6.tar.gz", hash = "sha256:0137fb05990d35f1275a587e9aee6d56da821fc83491a0fb838183be43f66d6d", size = 245115 }
wheels = [
    { url = "https://files.pythonhosted.org/packages/62/a1/3d680cbfd5f4b8f15abc1d571870c5fc3e594bb582bc3b64ea099db13e56/jinja2-3.1.6-py3-none-any.whl", hash = "sha256:85ece4451f492d0c13c5dd7c13a64681a86afae63a5f347908daf103ce6d2f67", size = 134899 },
]

[[package]]
name = "jiter"
version = "0.10.0"
source = { registry = "https://pypi.org/simple" }
sdist = { url = "https://files.pythonhosted.org/packages/ee/9d/ae7ddb4b8ab3fb1b51faf4deb36cb48a4fbbd7cb36bad6a5fca4741306f7/jiter-0.10.0.tar.gz", hash = "sha256:07a7142c38aacc85194391108dc91b5b57093c978a9932bd86a36862759d9500", size = 162759 }
wheels = [
    { url = "https://files.pythonhosted.org/packages/2e/b0/279597e7a270e8d22623fea6c5d4eeac328e7d95c236ed51a2b884c54f70/jiter-0.10.0-cp313-cp313-macosx_10_12_x86_64.whl", hash = "sha256:e0588107ec8e11b6f5ef0e0d656fb2803ac6cf94a96b2b9fc675c0e3ab5e8644", size = 311617 },
    { url = "https://files.pythonhosted.org/packages/91/e3/0916334936f356d605f54cc164af4060e3e7094364add445a3bc79335d46/jiter-0.10.0-cp313-cp313-macosx_11_0_arm64.whl", hash = "sha256:cafc4628b616dc32530c20ee53d71589816cf385dd9449633e910d596b1f5c8a", size = 318947 },
    { url = "https://files.pythonhosted.org/packages/6a/8e/fd94e8c02d0e94539b7d669a7ebbd2776e51f329bb2c84d4385e8063a2ad/jiter-0.10.0-cp313-cp313-manylinux_2_17_aarch64.manylinux2014_aarch64.whl", hash = "sha256:520ef6d981172693786a49ff5b09eda72a42e539f14788124a07530f785c3ad6", size = 344618 },
    { url = "https://files.pythonhosted.org/packages/6f/b0/f9f0a2ec42c6e9c2e61c327824687f1e2415b767e1089c1d9135f43816bd/jiter-0.10.0-cp313-cp313-manylinux_2_17_armv7l.manylinux2014_armv7l.whl", hash = "sha256:554dedfd05937f8fc45d17ebdf298fe7e0c77458232bcb73d9fbbf4c6455f5b3", size = 368829 },
    { url = "https://files.pythonhosted.org/packages/e8/57/5bbcd5331910595ad53b9fd0c610392ac68692176f05ae48d6ce5c852967/jiter-0.10.0-cp313-cp313-manylinux_2_17_ppc64le.manylinux2014_ppc64le.whl", hash = "sha256:5bc299da7789deacf95f64052d97f75c16d4fc8c4c214a22bf8d859a4288a1c2", size = 491034 },
    { url = "https://files.pythonhosted.org/packages/9b/be/c393df00e6e6e9e623a73551774449f2f23b6ec6a502a3297aeeece2c65a/jiter-0.10.0-cp313-cp313-manylinux_2_17_s390x.manylinux2014_s390x.whl", hash = "sha256:5161e201172de298a8a1baad95eb85db4fb90e902353b1f6a41d64ea64644e25", size = 388529 },
    { url = "https://files.pythonhosted.org/packages/42/3e/df2235c54d365434c7f150b986a6e35f41ebdc2f95acea3036d99613025d/jiter-0.10.0-cp313-cp313-manylinux_2_17_x86_64.manylinux2014_x86_64.whl", hash = "sha256:2e2227db6ba93cb3e2bf67c87e594adde0609f146344e8207e8730364db27041", size = 350671 },
    { url = "https://files.pythonhosted.org/packages/c6/77/71b0b24cbcc28f55ab4dbfe029f9a5b73aeadaba677843fc6dc9ed2b1d0a/jiter-0.10.0-cp313-cp313-manylinux_2_5_i686.manylinux1_i686.whl", hash = "sha256:15acb267ea5e2c64515574b06a8bf393fbfee6a50eb1673614aa45f4613c0cca", size = 390864 },
    { url = "https://files.pythonhosted.org/packages/6a/d3/ef774b6969b9b6178e1d1e7a89a3bd37d241f3d3ec5f8deb37bbd203714a/jiter-0.10.0-cp313-cp313-musllinux_1_1_aarch64.whl", hash = "sha256:901b92f2e2947dc6dfcb52fd624453862e16665ea909a08398dde19c0731b7f4", size = 522989 },
    { url = "https://files.pythonhosted.org/packages/0c/41/9becdb1d8dd5d854142f45a9d71949ed7e87a8e312b0bede2de849388cb9/jiter-0.10.0-cp313-cp313-musllinux_1_1_x86_64.whl", hash = "sha256:d0cb9a125d5a3ec971a094a845eadde2db0de85b33c9f13eb94a0c63d463879e", size = 513495 },
    { url = "https://files.pythonhosted.org/packages/9c/36/3468e5a18238bdedae7c4d19461265b5e9b8e288d3f86cd89d00cbb48686/jiter-0.10.0-cp313-cp313-win32.whl", hash = "sha256:48a403277ad1ee208fb930bdf91745e4d2d6e47253eedc96e2559d1e6527006d", size = 211289 },
    { url = "https://files.pythonhosted.org/packages/7e/07/1c96b623128bcb913706e294adb5f768fb7baf8db5e1338ce7b4ee8c78ef/jiter-0.10.0-cp313-cp313-win_amd64.whl", hash = "sha256:75f9eb72ecb640619c29bf714e78c9c46c9c4eaafd644bf78577ede459f330d4", size = 205074 },
    { url = "https://files.pythonhosted.org/packages/54/46/caa2c1342655f57d8f0f2519774c6d67132205909c65e9aa8255e1d7b4f4/jiter-0.10.0-cp313-cp313t-macosx_11_0_arm64.whl", hash = "sha256:28ed2a4c05a1f32ef0e1d24c2611330219fed727dae01789f4a335617634b1ca", size = 318225 },
    { url = "https://files.pythonhosted.org/packages/43/84/c7d44c75767e18946219ba2d703a5a32ab37b0bc21886a97bc6062e4da42/jiter-0.10.0-cp313-cp313t-manylinux_2_17_x86_64.manylinux2014_x86_64.whl", hash = "sha256:14a4c418b1ec86a195f1ca69da8b23e8926c752b685af665ce30777233dfe070", size = 350235 },
    { url = "https://files.pythonhosted.org/packages/01/16/f5a0135ccd968b480daad0e6ab34b0c7c5ba3bc447e5088152696140dcb3/jiter-0.10.0-cp313-cp313t-win_amd64.whl", hash = "sha256:d7bfed2fe1fe0e4dda6ef682cee888ba444b21e7a6553e03252e4feb6cf0adca", size = 207278 },
    { url = "https://files.pythonhosted.org/packages/1c/9b/1d646da42c3de6c2188fdaa15bce8ecb22b635904fc68be025e21249ba44/jiter-0.10.0-cp314-cp314-macosx_10_12_x86_64.whl", hash = "sha256:5e9251a5e83fab8d87799d3e1a46cb4b7f2919b895c6f4483629ed2446f66522", size = 310866 },
    { url = "https://files.pythonhosted.org/packages/ad/0e/26538b158e8a7c7987e94e7aeb2999e2e82b1f9d2e1f6e9874ddf71ebda0/jiter-0.10.0-cp314-cp314-macosx_11_0_arm64.whl", hash = "sha256:023aa0204126fe5b87ccbcd75c8a0d0261b9abdbbf46d55e7ae9f8e22424eeb8", size = 318772 },
    { url = "https://files.pythonhosted.org/packages/7b/fb/d302893151caa1c2636d6574d213e4b34e31fd077af6050a9c5cbb42f6fb/jiter-0.10.0-cp314-cp314-manylinux_2_17_aarch64.manylinux2014_aarch64.whl", hash = "sha256:3c189c4f1779c05f75fc17c0c1267594ed918996a231593a21a5ca5438445216", size = 344534 },
    { url = "https://files.pythonhosted.org/packages/01/d8/5780b64a149d74e347c5128d82176eb1e3241b1391ac07935693466d6219/jiter-0.10.0-cp314-cp314-manylinux_2_17_armv7l.manylinux2014_armv7l.whl", hash = "sha256:15720084d90d1098ca0229352607cd68256c76991f6b374af96f36920eae13c4", size = 369087 },
    { url = "https://files.pythonhosted.org/packages/e8/5b/f235a1437445160e777544f3ade57544daf96ba7e96c1a5b24a6f7ac7004/jiter-0.10.0-cp314-cp314-manylinux_2_17_ppc64le.manylinux2014_ppc64le.whl", hash = "sha256:e4f2fb68e5f1cfee30e2b2a09549a00683e0fde4c6a2ab88c94072fc33cb7426", size = 490694 },
    { url = "https://files.pythonhosted.org/packages/85/a9/9c3d4617caa2ff89cf61b41e83820c27ebb3f7b5fae8a72901e8cd6ff9be/jiter-0.10.0-cp314-cp314-manylinux_2_17_s390x.manylinux2014_s390x.whl", hash = "sha256:ce541693355fc6da424c08b7edf39a2895f58d6ea17d92cc2b168d20907dee12", size = 388992 },
    { url = "https://files.pythonhosted.org/packages/68/b1/344fd14049ba5c94526540af7eb661871f9c54d5f5601ff41a959b9a0bbd/jiter-0.10.0-cp314-cp314-manylinux_2_17_x86_64.manylinux2014_x86_64.whl", hash = "sha256:31c50c40272e189d50006ad5c73883caabb73d4e9748a688b216e85a9a9ca3b9", size = 351723 },
    { url = "https://files.pythonhosted.org/packages/41/89/4c0e345041186f82a31aee7b9d4219a910df672b9fef26f129f0cda07a29/jiter-0.10.0-cp314-cp314-manylinux_2_5_i686.manylinux1_i686.whl", hash = "sha256:fa3402a2ff9815960e0372a47b75c76979d74402448509ccd49a275fa983ef8a", size = 392215 },
    { url = "https://files.pythonhosted.org/packages/55/58/ee607863e18d3f895feb802154a2177d7e823a7103f000df182e0f718b38/jiter-0.10.0-cp314-cp314-musllinux_1_1_aarch64.whl", hash = "sha256:1956f934dca32d7bb647ea21d06d93ca40868b505c228556d3373cbd255ce853", size = 522762 },
    { url = "https://files.pythonhosted.org/packages/15/d0/9123fb41825490d16929e73c212de9a42913d68324a8ce3c8476cae7ac9d/jiter-0.10.0-cp314-cp314-musllinux_1_1_x86_64.whl", hash = "sha256:fcedb049bdfc555e261d6f65a6abe1d5ad68825b7202ccb9692636c70fcced86", size = 513427 },
    { url = "https://files.pythonhosted.org/packages/d8/b3/2bd02071c5a2430d0b70403a34411fc519c2f227da7b03da9ba6a956f931/jiter-0.10.0-cp314-cp314-win32.whl", hash = "sha256:ac509f7eccca54b2a29daeb516fb95b6f0bd0d0d8084efaf8ed5dfc7b9f0b357", size = 210127 },
    { url = "https://files.pythonhosted.org/packages/03/0c/5fe86614ea050c3ecd728ab4035534387cd41e7c1855ef6c031f1ca93e3f/jiter-0.10.0-cp314-cp314t-macosx_11_0_arm64.whl", hash = "sha256:5ed975b83a2b8639356151cef5c0d597c68376fc4922b45d0eb384ac058cfa00", size = 318527 },
    { url = "https://files.pythonhosted.org/packages/b3/4a/4175a563579e884192ba6e81725fc0448b042024419be8d83aa8a80a3f44/jiter-0.10.0-cp314-cp314t-manylinux_2_17_x86_64.manylinux2014_x86_64.whl", hash = "sha256:3aa96f2abba33dc77f79b4cf791840230375f9534e5fac927ccceb58c5e604a5", size = 354213 },
]

[[package]]
name = "jsonschema"
version = "4.24.0"
source = { registry = "https://pypi.org/simple" }
dependencies = [
    { name = "attrs" },
    { name = "jsonschema-specifications" },
    { name = "referencing" },
    { name = "rpds-py" },
]
sdist = { url = "https://files.pythonhosted.org/packages/bf/d3/1cf5326b923a53515d8f3a2cd442e6d7e94fcc444716e879ea70a0ce3177/jsonschema-4.24.0.tar.gz", hash = "sha256:0b4e8069eb12aedfa881333004bccaec24ecef5a8a6a4b6df142b2cc9599d196", size = 353480 }
wheels = [
    { url = "https://files.pythonhosted.org/packages/a2/3d/023389198f69c722d039351050738d6755376c8fd343e91dc493ea485905/jsonschema-4.24.0-py3-none-any.whl", hash = "sha256:a462455f19f5faf404a7902952b6f0e3ce868f3ee09a359b05eca6673bd8412d", size = 88709 },
]

[[package]]
name = "jsonschema-specifications"
version = "2025.4.1"
source = { registry = "https://pypi.org/simple" }
dependencies = [
    { name = "referencing" },
]
sdist = { url = "https://files.pythonhosted.org/packages/bf/ce/46fbd9c8119cfc3581ee5643ea49464d168028cfb5caff5fc0596d0cf914/jsonschema_specifications-2025.4.1.tar.gz", hash = "sha256:630159c9f4dbea161a6a2205c3011cc4f18ff381b189fff48bb39b9bf26ae608", size = 15513 }
wheels = [
    { url = "https://files.pythonhosted.org/packages/01/0e/b27cdbaccf30b890c40ed1da9fd4a3593a5cf94dae54fb34f8a4b74fcd3f/jsonschema_specifications-2025.4.1-py3-none-any.whl", hash = "sha256:4653bffbd6584f7de83a67e0d620ef16900b390ddc7939d56684d6c81e33f1af", size = 18437 },
]

[[package]]
name = "linkify-it-py"
version = "2.0.3"
source = { registry = "https://pypi.org/simple" }
dependencies = [
    { name = "uc-micro-py" },
]
sdist = { url = "https://files.pythonhosted.org/packages/2a/ae/bb56c6828e4797ba5a4821eec7c43b8bf40f69cda4d4f5f8c8a2810ec96a/linkify-it-py-2.0.3.tar.gz", hash = "sha256:68cda27e162e9215c17d786649d1da0021a451bdc436ef9e0fa0ba5234b9b048", size = 27946 }
wheels = [
    { url = "https://files.pythonhosted.org/packages/04/1e/b832de447dee8b582cac175871d2f6c3d5077cc56d5575cadba1fd1cccfa/linkify_it_py-2.0.3-py3-none-any.whl", hash = "sha256:6bcbc417b0ac14323382aef5c5192c0075bf8a9d6b41820a2b66371eac6b6d79", size = 19820 },
]

[[package]]
name = "litellm"
version = "1.74.4"
source = { registry = "https://pypi.org/simple" }
dependencies = [
    { name = "aiohttp" },
    { name = "click" },
    { name = "httpx" },
    { name = "importlib-metadata" },
    { name = "jinja2" },
    { name = "jsonschema" },
    { name = "openai" },
    { name = "pydantic" },
    { name = "python-dotenv" },
    { name = "tiktoken" },
    { name = "tokenizers" },
]
sdist = { url = "https://files.pythonhosted.org/packages/52/49/32f0e7052309f2757885737e7eb7ce6f5ea5b48fad455b10dfd21720f04e/litellm-1.74.4.tar.gz", hash = "sha256:ace3dd8c052b57b728a2dbd38e7061cf95e3506b13a58c61da39902f6ee4a6be", size = 9405133 }
wheels = [
    { url = "https://files.pythonhosted.org/packages/21/0c/88df53727c28c006b2fb36616f93a036cde7fb9e37f016f60f02422f52ae/litellm-1.74.4-py3-none-any.whl", hash = "sha256:28de09c9d4cdbe322402f94236ec8dbac9edc5356e2f3b628b9bab0fb39284e4", size = 8639543 },
]

[[package]]
name = "llmgine"
version = "0.0.1"
source = { editable = "llmgine" }
dependencies = [
    { name = "aiofiles" },
    { name = "aiosqlite" },
    { name = "anthropic" },
    { name = "discord" },
    { name = "dotenv" },
    { name = "fastapi", extra = ["standard"] },
    { name = "google-api-python-client" },
    { name = "google-auth-httplib2" },
    { name = "google-auth-oauthlib" },
    { name = "google-cloud-pubsub" },
    { name = "icecream" },
    { name = "instructor" },
    { name = "ipdb" },
    { name = "ipython" },
    { name = "litellm" },
    { name = "load-dotenv" },
    { name = "mcp" },
    { name = "notion-client" },
    { name = "pandas" },
    { name = "prompt-toolkit" },
    { name = "psutil" },
    { name = "psycopg2-binary" },
    { name = "pydantic" },
    { name = "pyreadline3" },
    { name = "pytest" },
    { name = "pytest-asyncio" },
    { name = "python-dotenv" },
    { name = "rich" },
    { name = "sqlalchemy" },
    { name = "textual" },
]

[package.optional-dependencies]
opentelemetry = [
    { name = "opentelemetry-api" },
    { name = "opentelemetry-exporter-otlp" },
    { name = "opentelemetry-sdk" },
    { name = "opentelemetry-semantic-conventions" },
]

[package.dev-dependencies]
dev = [
    { name = "deptry" },
    { name = "mkdocs" },
    { name = "mkdocs-material" },
    { name = "mkdocstrings", extra = ["python"] },
    { name = "mypy" },
    { name = "pre-commit" },
    { name = "pytest" },
    { name = "pytest-asyncio" },
    { name = "ruff" },
    { name = "tox-uv" },
]

[package.metadata]
requires-dist = [
    { name = "aiofiles", specifier = ">=24.1.0" },
    { name = "aiosqlite", specifier = ">=0.21.0" },
    { name = "anthropic", specifier = ">=0.50.0" },
    { name = "discord", specifier = ">=2.3.2" },
    { name = "dotenv", specifier = ">=0.9.9" },
    { name = "fastapi", extras = ["standard"], specifier = ">=0.116.1" },
    { name = "google-api-python-client", specifier = ">=2.169.0" },
    { name = "google-auth-httplib2", specifier = ">=0.2.0" },
    { name = "google-auth-oauthlib", specifier = ">=1.2.2" },
    { name = "google-cloud-pubsub", specifier = ">=2.29.0" },
    { name = "icecream", specifier = ">=2.1.4" },
    { name = "instructor", specifier = ">=1.7.9" },
    { name = "ipdb", specifier = ">=0.13.13" },
    { name = "ipython", specifier = ">=8.18.1" },
    { name = "litellm", specifier = ">=1.63.12" },
    { name = "load-dotenv", specifier = ">=0.1.0" },
    { name = "mcp", specifier = ">=1.10.1" },
    { name = "notion-client", specifier = ">=2.3.0" },
    { name = "opentelemetry-api", marker = "extra == 'opentelemetry'", specifier = ">=1.20.0" },
    { name = "opentelemetry-exporter-otlp", marker = "extra == 'opentelemetry'", specifier = ">=1.20.0" },
    { name = "opentelemetry-sdk", marker = "extra == 'opentelemetry'", specifier = ">=1.20.0" },
    { name = "opentelemetry-semantic-conventions", marker = "extra == 'opentelemetry'", specifier = ">=0.41b0" },
    { name = "pandas", specifier = ">=2.2.3" },
    { name = "prompt-toolkit", specifier = ">=3.0.51" },
    { name = "psutil", specifier = ">=7.0.0" },
    { name = "psycopg2-binary", specifier = ">=2.9.10" },
    { name = "pydantic", specifier = ">=2.11.3" },
    { name = "pyreadline3", specifier = ">=3.5.4" },
    { name = "pytest", specifier = ">=8.3.5" },
    { name = "pytest-asyncio", specifier = ">=0.25.3" },
    { name = "python-dotenv", specifier = ">=1.1.0" },
    { name = "rich", specifier = ">=13.9.4" },
    { name = "sqlalchemy", specifier = ">=2.0.40" },
    { name = "textual", specifier = ">=2.1.2" },
]
provides-extras = ["opentelemetry"]

[package.metadata.requires-dev]
dev = [
    { name = "deptry", specifier = ">=0.22.0" },
    { name = "mkdocs", specifier = ">=1.4.2" },
    { name = "mkdocs-material", specifier = ">=8.5.10" },
    { name = "mkdocstrings", extras = ["python"], specifier = ">=0.26.1" },
    { name = "mypy", specifier = ">=0.991" },
    { name = "pre-commit", specifier = ">=2.20.0" },
    { name = "pytest", specifier = ">=7.2.0" },
    { name = "pytest-asyncio", specifier = ">=0.23.0" },
    { name = "ruff", specifier = ">=0.9.2" },
    { name = "tox-uv", specifier = ">=1.11.3" },
]

[[package]]
name = "load-dotenv"
version = "0.1.0"
source = { registry = "https://pypi.org/simple" }
dependencies = [
    { name = "python-dotenv" },
]
sdist = { url = "https://files.pythonhosted.org/packages/d7/95/055d123dde74bd54b99b27a3c2d8c6e218f544e0bd437480f61ccf85a07f/load-dotenv-0.1.0.tar.gz", hash = "sha256:bbe5f40072d4a61eadca66de6c222df5a2d935d6d41b703be1ff75396f635145", size = 6404 }
wheels = [
    { url = "https://files.pythonhosted.org/packages/14/2e/268a528dfa1f76999435634b0453fdd917ea878a818a6d5981632f7acffb/load_dotenv-0.1.0-py3-none-any.whl", hash = "sha256:614803f720153fb8a5f97124a72aaa3930a67aa5547cbe8603d01ea7f9ac1adf", size = 7175 },
]

[[package]]
name = "markdown"
version = "3.8.2"
source = { registry = "https://pypi.org/simple" }
sdist = { url = "https://files.pythonhosted.org/packages/d7/c2/4ab49206c17f75cb08d6311171f2d65798988db4360c4d1485bd0eedd67c/markdown-3.8.2.tar.gz", hash = "sha256:247b9a70dd12e27f67431ce62523e675b866d254f900c4fe75ce3dda62237c45", size = 362071 }
wheels = [
    { url = "https://files.pythonhosted.org/packages/96/2b/34cc11786bc00d0f04d0f5fdc3a2b1ae0b6239eef72d3d345805f9ad92a1/markdown-3.8.2-py3-none-any.whl", hash = "sha256:5c83764dbd4e00bdd94d85a19b8d55ccca20fe35b2e678a1422b380324dd5f24", size = 106827 },
]

[[package]]
name = "markdown-it-py"
version = "3.0.0"
source = { registry = "https://pypi.org/simple" }
dependencies = [
    { name = "mdurl" },
]
sdist = { url = "https://files.pythonhosted.org/packages/38/71/3b932df36c1a044d397a1f92d1cf91ee0a503d91e470cbd670aa66b07ed0/markdown-it-py-3.0.0.tar.gz", hash = "sha256:e3f60a94fa066dc52ec76661e37c851cb232d92f9886b15cb560aaada2df8feb", size = 74596 }
wheels = [
    { url = "https://files.pythonhosted.org/packages/42/d7/1ec15b46af6af88f19b8e5ffea08fa375d433c998b8a7639e76935c14f1f/markdown_it_py-3.0.0-py3-none-any.whl", hash = "sha256:355216845c60bd96232cd8d8c40e8f9765cc86f46880e43a8fd22dc1a1a8cab1", size = 87528 },
]

[package.optional-dependencies]
linkify = [
    { name = "linkify-it-py" },
]
plugins = [
    { name = "mdit-py-plugins" },
]

[[package]]
name = "markupsafe"
version = "3.0.2"
source = { registry = "https://pypi.org/simple" }
sdist = { url = "https://files.pythonhosted.org/packages/b2/97/5d42485e71dfc078108a86d6de8fa46db44a1a9295e89c5d6d4a06e23a62/markupsafe-3.0.2.tar.gz", hash = "sha256:ee55d3edf80167e48ea11a923c7386f4669df67d7994554387f84e7d8b0a2bf0", size = 20537 }
wheels = [
    { url = "https://files.pythonhosted.org/packages/83/0e/67eb10a7ecc77a0c2bbe2b0235765b98d164d81600746914bebada795e97/MarkupSafe-3.0.2-cp313-cp313-macosx_10_13_universal2.whl", hash = "sha256:ba9527cdd4c926ed0760bc301f6728ef34d841f405abf9d4f959c478421e4efd", size = 14274 },
    { url = "https://files.pythonhosted.org/packages/2b/6d/9409f3684d3335375d04e5f05744dfe7e9f120062c9857df4ab490a1031a/MarkupSafe-3.0.2-cp313-cp313-macosx_11_0_arm64.whl", hash = "sha256:f8b3d067f2e40fe93e1ccdd6b2e1d16c43140e76f02fb1319a05cf2b79d99430", size = 12352 },
    { url = "https://files.pythonhosted.org/packages/d2/f5/6eadfcd3885ea85fe2a7c128315cc1bb7241e1987443d78c8fe712d03091/MarkupSafe-3.0.2-cp313-cp313-manylinux_2_17_aarch64.manylinux2014_aarch64.whl", hash = "sha256:569511d3b58c8791ab4c2e1285575265991e6d8f8700c7be0e88f86cb0672094", size = 24122 },
    { url = "https://files.pythonhosted.org/packages/0c/91/96cf928db8236f1bfab6ce15ad070dfdd02ed88261c2afafd4b43575e9e9/MarkupSafe-3.0.2-cp313-cp313-manylinux_2_17_x86_64.manylinux2014_x86_64.whl", hash = "sha256:15ab75ef81add55874e7ab7055e9c397312385bd9ced94920f2802310c930396", size = 23085 },
    { url = "https://files.pythonhosted.org/packages/c2/cf/c9d56af24d56ea04daae7ac0940232d31d5a8354f2b457c6d856b2057d69/MarkupSafe-3.0.2-cp313-cp313-manylinux_2_5_i686.manylinux1_i686.manylinux_2_17_i686.manylinux2014_i686.whl", hash = "sha256:f3818cb119498c0678015754eba762e0d61e5b52d34c8b13d770f0719f7b1d79", size = 22978 },
    { url = "https://files.pythonhosted.org/packages/2a/9f/8619835cd6a711d6272d62abb78c033bda638fdc54c4e7f4272cf1c0962b/MarkupSafe-3.0.2-cp313-cp313-musllinux_1_2_aarch64.whl", hash = "sha256:cdb82a876c47801bb54a690c5ae105a46b392ac6099881cdfb9f6e95e4014c6a", size = 24208 },
    { url = "https://files.pythonhosted.org/packages/f9/bf/176950a1792b2cd2102b8ffeb5133e1ed984547b75db47c25a67d3359f77/MarkupSafe-3.0.2-cp313-cp313-musllinux_1_2_i686.whl", hash = "sha256:cabc348d87e913db6ab4aa100f01b08f481097838bdddf7c7a84b7575b7309ca", size = 23357 },
    { url = "https://files.pythonhosted.org/packages/ce/4f/9a02c1d335caabe5c4efb90e1b6e8ee944aa245c1aaaab8e8a618987d816/MarkupSafe-3.0.2-cp313-cp313-musllinux_1_2_x86_64.whl", hash = "sha256:444dcda765c8a838eaae23112db52f1efaf750daddb2d9ca300bcae1039adc5c", size = 23344 },
    { url = "https://files.pythonhosted.org/packages/ee/55/c271b57db36f748f0e04a759ace9f8f759ccf22b4960c270c78a394f58be/MarkupSafe-3.0.2-cp313-cp313-win32.whl", hash = "sha256:bcf3e58998965654fdaff38e58584d8937aa3096ab5354d493c77d1fdd66d7a1", size = 15101 },
    { url = "https://files.pythonhosted.org/packages/29/88/07df22d2dd4df40aba9f3e402e6dc1b8ee86297dddbad4872bd5e7b0094f/MarkupSafe-3.0.2-cp313-cp313-win_amd64.whl", hash = "sha256:e6a2a455bd412959b57a172ce6328d2dd1f01cb2135efda2e4576e8a23fa3b0f", size = 15603 },
    { url = "https://files.pythonhosted.org/packages/62/6a/8b89d24db2d32d433dffcd6a8779159da109842434f1dd2f6e71f32f738c/MarkupSafe-3.0.2-cp313-cp313t-macosx_10_13_universal2.whl", hash = "sha256:b5a6b3ada725cea8a5e634536b1b01c30bcdcd7f9c6fff4151548d5bf6b3a36c", size = 14510 },
    { url = "https://files.pythonhosted.org/packages/7a/06/a10f955f70a2e5a9bf78d11a161029d278eeacbd35ef806c3fd17b13060d/MarkupSafe-3.0.2-cp313-cp313t-macosx_11_0_arm64.whl", hash = "sha256:a904af0a6162c73e3edcb969eeeb53a63ceeb5d8cf642fade7d39e7963a22ddb", size = 12486 },
    { url = "https://files.pythonhosted.org/packages/34/cf/65d4a571869a1a9078198ca28f39fba5fbb910f952f9dbc5220afff9f5e6/MarkupSafe-3.0.2-cp313-cp313t-manylinux_2_17_aarch64.manylinux2014_aarch64.whl", hash = "sha256:4aa4e5faecf353ed117801a068ebab7b7e09ffb6e1d5e412dc852e0da018126c", size = 25480 },
    { url = "https://files.pythonhosted.org/packages/0c/e3/90e9651924c430b885468b56b3d597cabf6d72be4b24a0acd1fa0e12af67/MarkupSafe-3.0.2-cp313-cp313t-manylinux_2_17_x86_64.manylinux2014_x86_64.whl", hash = "sha256:c0ef13eaeee5b615fb07c9a7dadb38eac06a0608b41570d8ade51c56539e509d", size = 23914 },
    { url = "https://files.pythonhosted.org/packages/66/8c/6c7cf61f95d63bb866db39085150df1f2a5bd3335298f14a66b48e92659c/MarkupSafe-3.0.2-cp313-cp313t-manylinux_2_5_i686.manylinux1_i686.manylinux_2_17_i686.manylinux2014_i686.whl", hash = "sha256:d16a81a06776313e817c951135cf7340a3e91e8c1ff2fac444cfd75fffa04afe", size = 23796 },
    { url = "https://files.pythonhosted.org/packages/bb/35/cbe9238ec3f47ac9a7c8b3df7a808e7cb50fe149dc7039f5f454b3fba218/MarkupSafe-3.0.2-cp313-cp313t-musllinux_1_2_aarch64.whl", hash = "sha256:6381026f158fdb7c72a168278597a5e3a5222e83ea18f543112b2662a9b699c5", size = 25473 },
    { url = "https://files.pythonhosted.org/packages/e6/32/7621a4382488aa283cc05e8984a9c219abad3bca087be9ec77e89939ded9/MarkupSafe-3.0.2-cp313-cp313t-musllinux_1_2_i686.whl", hash = "sha256:3d79d162e7be8f996986c064d1c7c817f6df3a77fe3d6859f6f9e7be4b8c213a", size = 24114 },
    { url = "https://files.pythonhosted.org/packages/0d/80/0985960e4b89922cb5a0bac0ed39c5b96cbc1a536a99f30e8c220a996ed9/MarkupSafe-3.0.2-cp313-cp313t-musllinux_1_2_x86_64.whl", hash = "sha256:131a3c7689c85f5ad20f9f6fb1b866f402c445b220c19fe4308c0b147ccd2ad9", size = 24098 },
    { url = "https://files.pythonhosted.org/packages/82/78/fedb03c7d5380df2427038ec8d973587e90561b2d90cd472ce9254cf348b/MarkupSafe-3.0.2-cp313-cp313t-win32.whl", hash = "sha256:ba8062ed2cf21c07a9e295d5b8a2a5ce678b913b45fdf68c32d95d6c1291e0b6", size = 15208 },
    { url = "https://files.pythonhosted.org/packages/4f/65/6079a46068dfceaeabb5dcad6d674f5f5c61a6fa5673746f42a9f4c233b3/MarkupSafe-3.0.2-cp313-cp313t-win_amd64.whl", hash = "sha256:e444a31f8db13eb18ada366ab3cf45fd4b31e4db1236a4448f68778c1d1a5a2f", size = 15739 },
]

[[package]]
name = "matplotlib-inline"
version = "0.1.7"
source = { registry = "https://pypi.org/simple" }
dependencies = [
    { name = "traitlets" },
]
sdist = { url = "https://files.pythonhosted.org/packages/99/5b/a36a337438a14116b16480db471ad061c36c3694df7c2084a0da7ba538b7/matplotlib_inline-0.1.7.tar.gz", hash = "sha256:8423b23ec666be3d16e16b60bdd8ac4e86e840ebd1dd11a30b9f117f2fa0ab90", size = 8159 }
wheels = [
    { url = "https://files.pythonhosted.org/packages/8f/8e/9ad090d3553c280a8060fbf6e24dc1c0c29704ee7d1c372f0c174aa59285/matplotlib_inline-0.1.7-py3-none-any.whl", hash = "sha256:df192d39a4ff8f21b1895d72e6a13f5fcc5099f00fa84384e0ea28c2cc0653ca", size = 9899 },
]

[[package]]
name = "mcp"
version = "1.11.0"
source = { registry = "https://pypi.org/simple" }
dependencies = [
    { name = "anyio" },
    { name = "httpx" },
    { name = "httpx-sse" },
    { name = "jsonschema" },
    { name = "pydantic" },
    { name = "pydantic-settings" },
    { name = "python-multipart" },
    { name = "pywin32", marker = "sys_platform == 'win32'" },
    { name = "sse-starlette" },
    { name = "starlette" },
    { name = "uvicorn", marker = "sys_platform != 'emscripten'" },
]
sdist = { url = "https://files.pythonhosted.org/packages/3a/f5/9506eb5578d5bbe9819ee8ba3198d0ad0e2fbe3bab8b257e4131ceb7dfb6/mcp-1.11.0.tar.gz", hash = "sha256:49a213df56bb9472ff83b3132a4825f5c8f5b120a90246f08b0dac6bedac44c8", size = 406907 }
wheels = [
    { url = "https://files.pythonhosted.org/packages/92/9c/c9ca79f9c512e4113a5d07043013110bb3369fc7770040c61378c7fbcf70/mcp-1.11.0-py3-none-any.whl", hash = "sha256:58deac37f7483e4b338524b98bc949b7c2b7c33d978f5fafab5bde041c5e2595", size = 155880 },
]

[[package]]
name = "mdit-py-plugins"
version = "0.4.2"
source = { registry = "https://pypi.org/simple" }
dependencies = [
    { name = "markdown-it-py" },
]
sdist = { url = "https://files.pythonhosted.org/packages/19/03/a2ecab526543b152300717cf232bb4bb8605b6edb946c845016fa9c9c9fd/mdit_py_plugins-0.4.2.tar.gz", hash = "sha256:5f2cd1fdb606ddf152d37ec30e46101a60512bc0e5fa1a7002c36647b09e26b5", size = 43542 }
wheels = [
    { url = "https://files.pythonhosted.org/packages/a7/f7/7782a043553ee469c1ff49cfa1cdace2d6bf99a1f333cf38676b3ddf30da/mdit_py_plugins-0.4.2-py3-none-any.whl", hash = "sha256:0c673c3f889399a33b95e88d2f0d111b4447bdfea7f237dab2d488f459835636", size = 55316 },
]

[[package]]
name = "mdurl"
version = "0.1.2"
source = { registry = "https://pypi.org/simple" }
sdist = { url = "https://files.pythonhosted.org/packages/d6/54/cfe61301667036ec958cb99bd3efefba235e65cdeb9c84d24a8293ba1d90/mdurl-0.1.2.tar.gz", hash = "sha256:bb413d29f5eea38f31dd4754dd7377d4465116fb207585f97bf925588687c1ba", size = 8729 }
wheels = [
    { url = "https://files.pythonhosted.org/packages/b3/38/89ba8ad64ae25be8de66a6d463314cf1eb366222074cfda9ee839c56a4b4/mdurl-0.1.2-py3-none-any.whl", hash = "sha256:84008a41e51615a49fc9966191ff91509e3c40b939176e643fd50a5c2196b8f8", size = 9979 },
]

[[package]]
name = "meeting-recorder-bot"
version = "0.1.0"
source = { editable = "apps/meeting_recorder_bot" }
dependencies = [
    { name = "llmgine" },
    { name = "org-tools" },
    { name = "org-types" },
]

[package.metadata]
requires-dist = [
    { name = "llmgine", editable = "llmgine" },
    { name = "org-tools", editable = "libs/org_tools" },
    { name = "org-types", editable = "libs/org_types" },
]

[[package]]
name = "mergedeep"
version = "1.3.4"
source = { registry = "https://pypi.org/simple" }
sdist = { url = "https://files.pythonhosted.org/packages/3a/41/580bb4006e3ed0361b8151a01d324fb03f420815446c7def45d02f74c270/mergedeep-1.3.4.tar.gz", hash = "sha256:0096d52e9dad9939c3d975a774666af186eda617e6ca84df4c94dec30004f2a8", size = 4661 }
wheels = [
    { url = "https://files.pythonhosted.org/packages/2c/19/04f9b178c2d8a15b076c8b5140708fa6ffc5601fb6f1e975537072df5b2a/mergedeep-1.3.4-py3-none-any.whl", hash = "sha256:70775750742b25c0d8f36c55aed03d24c3384d17c951b3175d898bd778ef0307", size = 6354 },
]

[[package]]
name = "mkdocs"
version = "1.6.1"
source = { registry = "https://pypi.org/simple" }
dependencies = [
    { name = "click" },
    { name = "colorama", marker = "sys_platform == 'win32'" },
    { name = "ghp-import" },
    { name = "jinja2" },
    { name = "markdown" },
    { name = "markupsafe" },
    { name = "mergedeep" },
    { name = "mkdocs-get-deps" },
    { name = "packaging" },
    { name = "pathspec" },
    { name = "pyyaml" },
    { name = "pyyaml-env-tag" },
    { name = "watchdog" },
]
sdist = { url = "https://files.pythonhosted.org/packages/bc/c6/bbd4f061bd16b378247f12953ffcb04786a618ce5e904b8c5a01a0309061/mkdocs-1.6.1.tar.gz", hash = "sha256:7b432f01d928c084353ab39c57282f29f92136665bdd6abf7c1ec8d822ef86f2", size = 3889159 }
wheels = [
    { url = "https://files.pythonhosted.org/packages/22/5b/dbc6a8cddc9cfa9c4971d59fb12bb8d42e161b7e7f8cc89e49137c5b279c/mkdocs-1.6.1-py3-none-any.whl", hash = "sha256:db91759624d1647f3f34aa0c3f327dd2601beae39a366d6e064c03468d35c20e", size = 3864451 },
]

[[package]]
name = "mkdocs-autorefs"
version = "1.4.2"
source = { registry = "https://pypi.org/simple" }
dependencies = [
    { name = "markdown" },
    { name = "markupsafe" },
    { name = "mkdocs" },
]
sdist = { url = "https://files.pythonhosted.org/packages/47/0c/c9826f35b99c67fa3a7cddfa094c1a6c43fafde558c309c6e4403e5b37dc/mkdocs_autorefs-1.4.2.tar.gz", hash = "sha256:e2ebe1abd2b67d597ed19378c0fff84d73d1dbce411fce7a7cc6f161888b6749", size = 54961 }
wheels = [
    { url = "https://files.pythonhosted.org/packages/87/dc/fc063b78f4b769d1956319351704e23ebeba1e9e1d6a41b4b602325fd7e4/mkdocs_autorefs-1.4.2-py3-none-any.whl", hash = "sha256:83d6d777b66ec3c372a1aad4ae0cf77c243ba5bcda5bf0c6b8a2c5e7a3d89f13", size = 24969 },
]

[[package]]
name = "mkdocs-get-deps"
version = "0.2.0"
source = { registry = "https://pypi.org/simple" }
dependencies = [
    { name = "mergedeep" },
    { name = "platformdirs" },
    { name = "pyyaml" },
]
sdist = { url = "https://files.pythonhosted.org/packages/98/f5/ed29cd50067784976f25ed0ed6fcd3c2ce9eb90650aa3b2796ddf7b6870b/mkdocs_get_deps-0.2.0.tar.gz", hash = "sha256:162b3d129c7fad9b19abfdcb9c1458a651628e4b1dea628ac68790fb3061c60c", size = 10239 }
wheels = [
    { url = "https://files.pythonhosted.org/packages/9f/d4/029f984e8d3f3b6b726bd33cafc473b75e9e44c0f7e80a5b29abc466bdea/mkdocs_get_deps-0.2.0-py3-none-any.whl", hash = "sha256:2bf11d0b133e77a0dd036abeeb06dec8775e46efa526dc70667d8863eefc6134", size = 9521 },
]

[[package]]
name = "mkdocs-material"
version = "9.6.15"
source = { registry = "https://pypi.org/simple" }
dependencies = [
    { name = "babel" },
    { name = "backrefs" },
    { name = "colorama" },
    { name = "jinja2" },
    { name = "markdown" },
    { name = "mkdocs" },
    { name = "mkdocs-material-extensions" },
    { name = "paginate" },
    { name = "pygments" },
    { name = "pymdown-extensions" },
    { name = "requests" },
]
sdist = { url = "https://files.pythonhosted.org/packages/95/c1/f804ba2db2ddc2183e900befe7dad64339a34fa935034e1ab405289d0a97/mkdocs_material-9.6.15.tar.gz", hash = "sha256:64adf8fa8dba1a17905b6aee1894a5aafd966d4aeb44a11088519b0f5ca4f1b5", size = 3951836 }
wheels = [
    { url = "https://files.pythonhosted.org/packages/1d/30/dda19f0495a9096b64b6b3c07c4bfcff1c76ee0fc521086d53593f18b4c0/mkdocs_material-9.6.15-py3-none-any.whl", hash = "sha256:ac969c94d4fe5eb7c924b6d2f43d7db41159ea91553d18a9afc4780c34f2717a", size = 8716840 },
]

[[package]]
name = "mkdocs-material-extensions"
version = "1.3.1"
source = { registry = "https://pypi.org/simple" }
sdist = { url = "https://files.pythonhosted.org/packages/79/9b/9b4c96d6593b2a541e1cb8b34899a6d021d208bb357042823d4d2cabdbe7/mkdocs_material_extensions-1.3.1.tar.gz", hash = "sha256:10c9511cea88f568257f960358a467d12b970e1f7b2c0e5fb2bb48cab1928443", size = 11847 }
wheels = [
    { url = "https://files.pythonhosted.org/packages/5b/54/662a4743aa81d9582ee9339d4ffa3c8fd40a4965e033d77b9da9774d3960/mkdocs_material_extensions-1.3.1-py3-none-any.whl", hash = "sha256:adff8b62700b25cb77b53358dad940f3ef973dd6db797907c49e3c2ef3ab4e31", size = 8728 },
]

[[package]]
name = "mkdocstrings"
version = "0.29.1"
source = { registry = "https://pypi.org/simple" }
dependencies = [
    { name = "jinja2" },
    { name = "markdown" },
    { name = "markupsafe" },
    { name = "mkdocs" },
    { name = "mkdocs-autorefs" },
    { name = "pymdown-extensions" },
]
sdist = { url = "https://files.pythonhosted.org/packages/41/e8/d22922664a627a0d3d7ff4a6ca95800f5dde54f411982591b4621a76225d/mkdocstrings-0.29.1.tar.gz", hash = "sha256:8722f8f8c5cd75da56671e0a0c1bbed1df9946c0cef74794d6141b34011abd42", size = 1212686 }
wheels = [
    { url = "https://files.pythonhosted.org/packages/98/14/22533a578bf8b187e05d67e2c1721ce10e3f526610eebaf7a149d557ea7a/mkdocstrings-0.29.1-py3-none-any.whl", hash = "sha256:37a9736134934eea89cbd055a513d40a020d87dfcae9e3052c2a6b8cd4af09b6", size = 1631075 },
]

[package.optional-dependencies]
python = [
    { name = "mkdocstrings-python" },
]

[[package]]
name = "mkdocstrings-python"
version = "1.16.12"
source = { registry = "https://pypi.org/simple" }
dependencies = [
    { name = "griffe" },
    { name = "mkdocs-autorefs" },
    { name = "mkdocstrings" },
]
sdist = { url = "https://files.pythonhosted.org/packages/bf/ed/b886f8c714fd7cccc39b79646b627dbea84cd95c46be43459ef46852caf0/mkdocstrings_python-1.16.12.tar.gz", hash = "sha256:9b9eaa066e0024342d433e332a41095c4e429937024945fea511afe58f63175d", size = 206065 }
wheels = [
    { url = "https://files.pythonhosted.org/packages/3b/dd/a24ee3de56954bfafb6ede7cd63c2413bb842cc48eb45e41c43a05a33074/mkdocstrings_python-1.16.12-py3-none-any.whl", hash = "sha256:22ded3a63b3d823d57457a70ff9860d5a4de9e8b1e482876fc9baabaf6f5f374", size = 124287 },
]

[[package]]
name = "multidict"
version = "6.6.3"
source = { registry = "https://pypi.org/simple" }
sdist = { url = "https://files.pythonhosted.org/packages/3d/2c/5dad12e82fbdf7470f29bff2171484bf07cb3b16ada60a6589af8f376440/multidict-6.6.3.tar.gz", hash = "sha256:798a9eb12dab0a6c2e29c1de6f3468af5cb2da6053a20dfa3344907eed0937cc", size = 101006 }
wheels = [
    { url = "https://files.pythonhosted.org/packages/52/1d/0bebcbbb4f000751fbd09957257903d6e002943fc668d841a4cf2fb7f872/multidict-6.6.3-cp313-cp313-macosx_10_13_universal2.whl", hash = "sha256:540d3c06d48507357a7d57721e5094b4f7093399a0106c211f33540fdc374d55", size = 75843 },
    { url = "https://files.pythonhosted.org/packages/07/8f/cbe241b0434cfe257f65c2b1bcf9e8d5fb52bc708c5061fb29b0fed22bdf/multidict-6.6.3-cp313-cp313-macosx_10_13_x86_64.whl", hash = "sha256:9c19cea2a690f04247d43f366d03e4eb110a0dc4cd1bbeee4d445435428ed35b", size = 45053 },
    { url = "https://files.pythonhosted.org/packages/32/d2/0b3b23f9dbad5b270b22a3ac3ea73ed0a50ef2d9a390447061178ed6bdb8/multidict-6.6.3-cp313-cp313-macosx_11_0_arm64.whl", hash = "sha256:7af039820cfd00effec86bda5d8debef711a3e86a1d3772e85bea0f243a4bd65", size = 43273 },
    { url = "https://files.pythonhosted.org/packages/fd/fe/6eb68927e823999e3683bc49678eb20374ba9615097d085298fd5b386564/multidict-6.6.3-cp313-cp313-manylinux1_i686.manylinux2014_i686.manylinux_2_17_i686.manylinux_2_5_i686.whl", hash = "sha256:500b84f51654fdc3944e936f2922114349bf8fdcac77c3092b03449f0e5bc2b3", size = 237124 },
    { url = "https://files.pythonhosted.org/packages/e7/ab/320d8507e7726c460cb77117848b3834ea0d59e769f36fdae495f7669929/multidict-6.6.3-cp313-cp313-manylinux2014_aarch64.manylinux_2_17_aarch64.manylinux_2_28_aarch64.whl", hash = "sha256:f3fc723ab8a5c5ed6c50418e9bfcd8e6dceba6c271cee6728a10a4ed8561520c", size = 256892 },
    { url = "https://files.pythonhosted.org/packages/76/60/38ee422db515ac69834e60142a1a69111ac96026e76e8e9aa347fd2e4591/multidict-6.6.3-cp313-cp313-manylinux2014_armv7l.manylinux_2_17_armv7l.manylinux_2_31_armv7l.whl", hash = "sha256:94c47ea3ade005b5976789baaed66d4de4480d0a0bf31cef6edaa41c1e7b56a6", size = 240547 },
    { url = "https://files.pythonhosted.org/packages/27/fb/905224fde2dff042b030c27ad95a7ae744325cf54b890b443d30a789b80e/multidict-6.6.3-cp313-cp313-manylinux2014_ppc64le.manylinux_2_17_ppc64le.manylinux_2_28_ppc64le.whl", hash = "sha256:dbc7cf464cc6d67e83e136c9f55726da3a30176f020a36ead246eceed87f1cd8", size = 266223 },
    { url = "https://files.pythonhosted.org/packages/76/35/dc38ab361051beae08d1a53965e3e1a418752fc5be4d3fb983c5582d8784/multidict-6.6.3-cp313-cp313-manylinux2014_s390x.manylinux_2_17_s390x.manylinux_2_28_s390x.whl", hash = "sha256:900eb9f9da25ada070f8ee4a23f884e0ee66fe4e1a38c3af644256a508ad81ca", size = 267262 },
    { url = "https://files.pythonhosted.org/packages/1f/a3/0a485b7f36e422421b17e2bbb5a81c1af10eac1d4476f2ff92927c730479/multidict-6.6.3-cp313-cp313-manylinux2014_x86_64.manylinux_2_17_x86_64.manylinux_2_28_x86_64.whl", hash = "sha256:7c6df517cf177da5d47ab15407143a89cd1a23f8b335f3a28d57e8b0a3dbb884", size = 254345 },
    { url = "https://files.pythonhosted.org/packages/b4/59/bcdd52c1dab7c0e0d75ff19cac751fbd5f850d1fc39172ce809a74aa9ea4/multidict-6.6.3-cp313-cp313-musllinux_1_2_aarch64.whl", hash = "sha256:4ef421045f13879e21c994b36e728d8e7d126c91a64b9185810ab51d474f27e7", size = 252248 },
    { url = "https://files.pythonhosted.org/packages/bb/a4/2d96aaa6eae8067ce108d4acee6f45ced5728beda55c0f02ae1072c730d1/multidict-6.6.3-cp313-cp313-musllinux_1_2_armv7l.whl", hash = "sha256:6c1e61bb4f80895c081790b6b09fa49e13566df8fbff817da3f85b3a8192e36b", size = 250115 },
    { url = "https://files.pythonhosted.org/packages/25/d2/ed9f847fa5c7d0677d4f02ea2c163d5e48573de3f57bacf5670e43a5ffaa/multidict-6.6.3-cp313-cp313-musllinux_1_2_i686.whl", hash = "sha256:e5e8523bb12d7623cd8300dbd91b9e439a46a028cd078ca695eb66ba31adee3c", size = 249649 },
    { url = "https://files.pythonhosted.org/packages/1f/af/9155850372563fc550803d3f25373308aa70f59b52cff25854086ecb4a79/multidict-6.6.3-cp313-cp313-musllinux_1_2_ppc64le.whl", hash = "sha256:ef58340cc896219e4e653dade08fea5c55c6df41bcc68122e3be3e9d873d9a7b", size = 261203 },
    { url = "https://files.pythonhosted.org/packages/36/2f/c6a728f699896252cf309769089568a33c6439626648843f78743660709d/multidict-6.6.3-cp313-cp313-musllinux_1_2_s390x.whl", hash = "sha256:fc9dc435ec8699e7b602b94fe0cd4703e69273a01cbc34409af29e7820f777f1", size = 258051 },
    { url = "https://files.pythonhosted.org/packages/d0/60/689880776d6b18fa2b70f6cc74ff87dd6c6b9b47bd9cf74c16fecfaa6ad9/multidict-6.6.3-cp313-cp313-musllinux_1_2_x86_64.whl", hash = "sha256:9e864486ef4ab07db5e9cb997bad2b681514158d6954dd1958dfb163b83d53e6", size = 249601 },
    { url = "https://files.pythonhosted.org/packages/75/5e/325b11f2222a549019cf2ef879c1f81f94a0d40ace3ef55cf529915ba6cc/multidict-6.6.3-cp313-cp313-win32.whl", hash = "sha256:5633a82fba8e841bc5c5c06b16e21529573cd654f67fd833650a215520a6210e", size = 41683 },
    { url = "https://files.pythonhosted.org/packages/b1/ad/cf46e73f5d6e3c775cabd2a05976547f3f18b39bee06260369a42501f053/multidict-6.6.3-cp313-cp313-win_amd64.whl", hash = "sha256:e93089c1570a4ad54c3714a12c2cef549dc9d58e97bcded193d928649cab78e9", size = 45811 },
    { url = "https://files.pythonhosted.org/packages/c5/c9/2e3fe950db28fb7c62e1a5f46e1e38759b072e2089209bc033c2798bb5ec/multidict-6.6.3-cp313-cp313-win_arm64.whl", hash = "sha256:c60b401f192e79caec61f166da9c924e9f8bc65548d4246842df91651e83d600", size = 43056 },
    { url = "https://files.pythonhosted.org/packages/3a/58/aaf8114cf34966e084a8cc9517771288adb53465188843d5a19862cb6dc3/multidict-6.6.3-cp313-cp313t-macosx_10_13_universal2.whl", hash = "sha256:02fd8f32d403a6ff13864b0851f1f523d4c988051eea0471d4f1fd8010f11134", size = 82811 },
    { url = "https://files.pythonhosted.org/packages/71/af/5402e7b58a1f5b987a07ad98f2501fdba2a4f4b4c30cf114e3ce8db64c87/multidict-6.6.3-cp313-cp313t-macosx_10_13_x86_64.whl", hash = "sha256:f3aa090106b1543f3f87b2041eef3c156c8da2aed90c63a2fbed62d875c49c37", size = 48304 },
    { url = "https://files.pythonhosted.org/packages/39/65/ab3c8cafe21adb45b24a50266fd747147dec7847425bc2a0f6934b3ae9ce/multidict-6.6.3-cp313-cp313t-macosx_11_0_arm64.whl", hash = "sha256:e924fb978615a5e33ff644cc42e6aa241effcf4f3322c09d4f8cebde95aff5f8", size = 46775 },
    { url = "https://files.pythonhosted.org/packages/49/ba/9fcc1b332f67cc0c0c8079e263bfab6660f87fe4e28a35921771ff3eea0d/multidict-6.6.3-cp313-cp313t-manylinux1_i686.manylinux2014_i686.manylinux_2_17_i686.manylinux_2_5_i686.whl", hash = "sha256:b9fe5a0e57c6dbd0e2ce81ca66272282c32cd11d31658ee9553849d91289e1c1", size = 229773 },
    { url = "https://files.pythonhosted.org/packages/a4/14/0145a251f555f7c754ce2dcbcd012939bbd1f34f066fa5d28a50e722a054/multidict-6.6.3-cp313-cp313t-manylinux2014_aarch64.manylinux_2_17_aarch64.manylinux_2_28_aarch64.whl", hash = "sha256:b24576f208793ebae00280c59927c3b7c2a3b1655e443a25f753c4611bc1c373", size = 250083 },
    { url = "https://files.pythonhosted.org/packages/9e/d4/d5c0bd2bbb173b586c249a151a26d2fb3ec7d53c96e42091c9fef4e1f10c/multidict-6.6.3-cp313-cp313t-manylinux2014_armv7l.manylinux_2_17_armv7l.manylinux_2_31_armv7l.whl", hash = "sha256:135631cb6c58eac37d7ac0df380294fecdc026b28837fa07c02e459c7fb9c54e", size = 228980 },
    { url = "https://files.pythonhosted.org/packages/21/32/c9a2d8444a50ec48c4733ccc67254100c10e1c8ae8e40c7a2d2183b59b97/multidict-6.6.3-cp313-cp313t-manylinux2014_ppc64le.manylinux_2_17_ppc64le.manylinux_2_28_ppc64le.whl", hash = "sha256:274d416b0df887aef98f19f21578653982cfb8a05b4e187d4a17103322eeaf8f", size = 257776 },
    { url = "https://files.pythonhosted.org/packages/68/d0/14fa1699f4ef629eae08ad6201c6b476098f5efb051b296f4c26be7a9fdf/multidict-6.6.3-cp313-cp313t-manylinux2014_s390x.manylinux_2_17_s390x.manylinux_2_28_s390x.whl", hash = "sha256:e252017a817fad7ce05cafbe5711ed40faeb580e63b16755a3a24e66fa1d87c0", size = 256882 },
    { url = "https://files.pythonhosted.org/packages/da/88/84a27570fbe303c65607d517a5f147cd2fc046c2d1da02b84b17b9bdc2aa/multidict-6.6.3-cp313-cp313t-manylinux2014_x86_64.manylinux_2_17_x86_64.manylinux_2_28_x86_64.whl", hash = "sha256:2e4cc8d848cd4fe1cdee28c13ea79ab0ed37fc2e89dd77bac86a2e7959a8c3bc", size = 247816 },
    { url = "https://files.pythonhosted.org/packages/1c/60/dca352a0c999ce96a5d8b8ee0b2b9f729dcad2e0b0c195f8286269a2074c/multidict-6.6.3-cp313-cp313t-musllinux_1_2_aarch64.whl", hash = "sha256:9e236a7094b9c4c1b7585f6b9cca34b9d833cf079f7e4c49e6a4a6ec9bfdc68f", size = 245341 },
    { url = "https://files.pythonhosted.org/packages/50/ef/433fa3ed06028f03946f3993223dada70fb700f763f70c00079533c34578/multidict-6.6.3-cp313-cp313t-musllinux_1_2_armv7l.whl", hash = "sha256:e0cb0ab69915c55627c933f0b555a943d98ba71b4d1c57bc0d0a66e2567c7471", size = 235854 },
    { url = "https://files.pythonhosted.org/packages/1b/1f/487612ab56fbe35715320905215a57fede20de7db40a261759690dc80471/multidict-6.6.3-cp313-cp313t-musllinux_1_2_i686.whl", hash = "sha256:81ef2f64593aba09c5212a3d0f8c906a0d38d710a011f2f42759704d4557d3f2", size = 243432 },
    { url = "https://files.pythonhosted.org/packages/da/6f/ce8b79de16cd885c6f9052c96a3671373d00c59b3ee635ea93e6e81b8ccf/multidict-6.6.3-cp313-cp313t-musllinux_1_2_ppc64le.whl", hash = "sha256:b9cbc60010de3562545fa198bfc6d3825df430ea96d2cc509c39bd71e2e7d648", size = 252731 },
    { url = "https://files.pythonhosted.org/packages/bb/fe/a2514a6aba78e5abefa1624ca85ae18f542d95ac5cde2e3815a9fbf369aa/multidict-6.6.3-cp313-cp313t-musllinux_1_2_s390x.whl", hash = "sha256:70d974eaaa37211390cd02ef93b7e938de564bbffa866f0b08d07e5e65da783d", size = 247086 },
    { url = "https://files.pythonhosted.org/packages/8c/22/b788718d63bb3cce752d107a57c85fcd1a212c6c778628567c9713f9345a/multidict-6.6.3-cp313-cp313t-musllinux_1_2_x86_64.whl", hash = "sha256:3713303e4a6663c6d01d648a68f2848701001f3390a030edaaf3fc949c90bf7c", size = 243338 },
    { url = "https://files.pythonhosted.org/packages/22/d6/fdb3d0670819f2228f3f7d9af613d5e652c15d170c83e5f1c94fbc55a25b/multidict-6.6.3-cp313-cp313t-win32.whl", hash = "sha256:639ecc9fe7cd73f2495f62c213e964843826f44505a3e5d82805aa85cac6f89e", size = 47812 },
    { url = "https://files.pythonhosted.org/packages/b6/d6/a9d2c808f2c489ad199723197419207ecbfbc1776f6e155e1ecea9c883aa/multidict-6.6.3-cp313-cp313t-win_amd64.whl", hash = "sha256:9f97e181f344a0ef3881b573d31de8542cc0dbc559ec68c8f8b5ce2c2e91646d", size = 53011 },
    { url = "https://files.pythonhosted.org/packages/f2/40/b68001cba8188dd267590a111f9661b6256debc327137667e832bf5d66e8/multidict-6.6.3-cp313-cp313t-win_arm64.whl", hash = "sha256:ce8b7693da41a3c4fde5871c738a81490cea5496c671d74374c8ab889e1834fb", size = 45254 },
    { url = "https://files.pythonhosted.org/packages/d8/30/9aec301e9772b098c1f5c0ca0279237c9766d94b97802e9888010c64b0ed/multidict-6.6.3-py3-none-any.whl", hash = "sha256:8db10f29c7541fc5da4defd8cd697e1ca429db743fa716325f236079b96f775a", size = 12313 },
]

[[package]]
name = "mypy"
version = "1.17.0"
source = { registry = "https://pypi.org/simple" }
dependencies = [
    { name = "mypy-extensions" },
    { name = "pathspec" },
    { name = "typing-extensions" },
]
sdist = { url = "https://files.pythonhosted.org/packages/1e/e3/034322d5a779685218ed69286c32faa505247f1f096251ef66c8fd203b08/mypy-1.17.0.tar.gz", hash = "sha256:e5d7ccc08ba089c06e2f5629c660388ef1fee708444f1dee0b9203fa031dee03", size = 3352114 }
wheels = [
    { url = "https://files.pythonhosted.org/packages/be/7b/5f8ab461369b9e62157072156935cec9d272196556bdc7c2ff5f4c7c0f9b/mypy-1.17.0-cp313-cp313-macosx_10_13_x86_64.whl", hash = "sha256:2c41aa59211e49d717d92b3bb1238c06d387c9325d3122085113c79118bebb06", size = 11070019 },
    { url = "https://files.pythonhosted.org/packages/9c/f8/c49c9e5a2ac0badcc54beb24e774d2499748302c9568f7f09e8730e953fa/mypy-1.17.0-cp313-cp313-macosx_11_0_arm64.whl", hash = "sha256:0e69db1fb65b3114f98c753e3930a00514f5b68794ba80590eb02090d54a5d4a", size = 10114457 },
    { url = "https://files.pythonhosted.org/packages/89/0c/fb3f9c939ad9beed3e328008b3fb90b20fda2cddc0f7e4c20dbefefc3b33/mypy-1.17.0-cp313-cp313-manylinux2014_aarch64.manylinux_2_17_aarch64.manylinux_2_28_aarch64.whl", hash = "sha256:03ba330b76710f83d6ac500053f7727270b6b8553b0423348ffb3af6f2f7b889", size = 11857838 },
    { url = "https://files.pythonhosted.org/packages/4c/66/85607ab5137d65e4f54d9797b77d5a038ef34f714929cf8ad30b03f628df/mypy-1.17.0-cp313-cp313-manylinux2014_x86_64.manylinux_2_17_x86_64.manylinux_2_28_x86_64.whl", hash = "sha256:037bc0f0b124ce46bfde955c647f3e395c6174476a968c0f22c95a8d2f589bba", size = 12731358 },
    { url = "https://files.pythonhosted.org/packages/73/d0/341dbbfb35ce53d01f8f2969facbb66486cee9804048bf6c01b048127501/mypy-1.17.0-cp313-cp313-musllinux_1_2_x86_64.whl", hash = "sha256:c38876106cb6132259683632b287238858bd58de267d80defb6f418e9ee50658", size = 12917480 },
    { url = "https://files.pythonhosted.org/packages/64/63/70c8b7dbfc520089ac48d01367a97e8acd734f65bd07813081f508a8c94c/mypy-1.17.0-cp313-cp313-win_amd64.whl", hash = "sha256:d30ba01c0f151998f367506fab31c2ac4527e6a7b2690107c7a7f9e3cb419a9c", size = 9589666 },
    { url = "https://files.pythonhosted.org/packages/e3/fc/ee058cc4316f219078464555873e99d170bde1d9569abd833300dbeb484a/mypy-1.17.0-py3-none-any.whl", hash = "sha256:15d9d0018237ab058e5de3d8fce61b6fa72cc59cc78fd91f1b474bce12abf496", size = 2283195 },
]

[[package]]
name = "mypy-extensions"
version = "1.1.0"
source = { registry = "https://pypi.org/simple" }
sdist = { url = "https://files.pythonhosted.org/packages/a2/6e/371856a3fb9d31ca8dac321cda606860fa4548858c0cc45d9d1d4ca2628b/mypy_extensions-1.1.0.tar.gz", hash = "sha256:52e68efc3284861e772bbcd66823fde5ae21fd2fdb51c62a211403730b916558", size = 6343 }
wheels = [
    { url = "https://files.pythonhosted.org/packages/79/7b/2c79738432f5c924bef5071f933bcc9efd0473bac3b4aa584a6f7c1c8df8/mypy_extensions-1.1.0-py3-none-any.whl", hash = "sha256:1be4cccdb0f2482337c4743e60421de3a356cd97508abadd57d47403e94f5505", size = 4963 },
]

[[package]]
name = "nodeenv"
version = "1.9.1"
source = { registry = "https://pypi.org/simple" }
sdist = { url = "https://files.pythonhosted.org/packages/43/16/fc88b08840de0e0a72a2f9d8c6bae36be573e475a6326ae854bcc549fc45/nodeenv-1.9.1.tar.gz", hash = "sha256:6ec12890a2dab7946721edbfbcd91f3319c6ccc9aec47be7c7e6b7011ee6645f", size = 47437 }
wheels = [
    { url = "https://files.pythonhosted.org/packages/d2/1d/1b658dbd2b9fa9c4c9f32accbfc0205d532c8c6194dc0f2a4c0428e7128a/nodeenv-1.9.1-py2.py3-none-any.whl", hash = "sha256:ba11c9782d29c27c70ffbdda2d7415098754709be8a7056d79a737cd901155c9", size = 22314 },
]

[[package]]
name = "notion"
version = "0.0.28"
source = { registry = "https://pypi.org/simple" }
dependencies = [
    { name = "bs4" },
    { name = "cached-property" },
    { name = "commonmark" },
    { name = "dictdiffer" },
    { name = "python-slugify" },
    { name = "requests" },
    { name = "tzlocal" },
]
sdist = { url = "https://files.pythonhosted.org/packages/68/d5/f47c532d8da331b78fd3f890e2377442d414febc4156f27457a9b335074b/notion-0.0.28.tar.gz", hash = "sha256:a6c511e1055bb69f05d75220f3f6a5de377a52d42ae38186c3138557c6b4942a", size = 44798 }
wheels = [
    { url = "https://files.pythonhosted.org/packages/53/72/df35288d7bcdf69961bdf3aa33b02d9cd4b2a9a650bee36dd4aa4163657b/notion-0.0.28-py3-none-any.whl", hash = "sha256:cc380ea2ffe70ee8d5f19244df910cc79ea56a577ca569553d30f8798f0b5b61", size = 43598 },
]

[[package]]
name = "notion-client"
version = "2.4.0"
source = { registry = "https://pypi.org/simple" }
dependencies = [
    { name = "httpx" },
]
sdist = { url = "https://files.pythonhosted.org/packages/6d/49/d6a8ac78256113ff70aa24e2e1c1f5efc86034ad6a2e6415f1d56a3035aa/notion_client-2.4.0.tar.gz", hash = "sha256:e7ff32f733fdbe0f18a37f5d98ff665681e5b3c4dcf2faa6e602bb1b16a3b15d", size = 18655 }
wheels = [
    { url = "https://files.pythonhosted.org/packages/84/3c/27fa2772e0c6b64e732ba7549559d0eaf90808508a091474568f23d72900/notion_client-2.4.0-py2.py3-none-any.whl", hash = "sha256:89f47c0a5eedc08f1170c04e85f422091ce3e095f20b69a3877152e875f0094f", size = 13835 },
]

[[package]]
name = "numpy"
version = "2.3.1"
source = { registry = "https://pypi.org/simple" }
sdist = { url = "https://files.pythonhosted.org/packages/2e/19/d7c972dfe90a353dbd3efbbe1d14a5951de80c99c9dc1b93cd998d51dc0f/numpy-2.3.1.tar.gz", hash = "sha256:1ec9ae20a4226da374362cca3c62cd753faf2f951440b0e3b98e93c235441d2b", size = 20390372 }
wheels = [
    { url = "https://files.pythonhosted.org/packages/d4/bd/35ad97006d8abff8631293f8ea6adf07b0108ce6fec68da3c3fcca1197f2/numpy-2.3.1-cp313-cp313-macosx_10_13_x86_64.whl", hash = "sha256:25a1992b0a3fdcdaec9f552ef10d8103186f5397ab45e2d25f8ac51b1a6b97e8", size = 20889381 },
    { url = "https://files.pythonhosted.org/packages/f1/4f/df5923874d8095b6062495b39729178eef4a922119cee32a12ee1bd4664c/numpy-2.3.1-cp313-cp313-macosx_11_0_arm64.whl", hash = "sha256:7dea630156d39b02a63c18f508f85010230409db5b2927ba59c8ba4ab3e8272e", size = 14152726 },
    { url = "https://files.pythonhosted.org/packages/8c/0f/a1f269b125806212a876f7efb049b06c6f8772cf0121139f97774cd95626/numpy-2.3.1-cp313-cp313-macosx_14_0_arm64.whl", hash = "sha256:bada6058dd886061f10ea15f230ccf7dfff40572e99fef440a4a857c8728c9c0", size = 5105145 },
    { url = "https://files.pythonhosted.org/packages/6d/63/a7f7fd5f375b0361682f6ffbf686787e82b7bbd561268e4f30afad2bb3c0/numpy-2.3.1-cp313-cp313-macosx_14_0_x86_64.whl", hash = "sha256:a894f3816eb17b29e4783e5873f92faf55b710c2519e5c351767c51f79d8526d", size = 6639409 },
    { url = "https://files.pythonhosted.org/packages/bf/0d/1854a4121af895aab383f4aa233748f1df4671ef331d898e32426756a8a6/numpy-2.3.1-cp313-cp313-manylinux_2_28_aarch64.whl", hash = "sha256:18703df6c4a4fee55fd3d6e5a253d01c5d33a295409b03fda0c86b3ca2ff41a1", size = 14257630 },
    { url = "https://files.pythonhosted.org/packages/50/30/af1b277b443f2fb08acf1c55ce9d68ee540043f158630d62cef012750f9f/numpy-2.3.1-cp313-cp313-manylinux_2_28_x86_64.whl", hash = "sha256:5902660491bd7a48b2ec16c23ccb9124b8abfd9583c5fdfa123fe6b421e03de1", size = 16627546 },
    { url = "https://files.pythonhosted.org/packages/6e/ec/3b68220c277e463095342d254c61be8144c31208db18d3fd8ef02712bcd6/numpy-2.3.1-cp313-cp313-musllinux_1_2_aarch64.whl", hash = "sha256:36890eb9e9d2081137bd78d29050ba63b8dab95dff7912eadf1185e80074b2a0", size = 15562538 },
    { url = "https://files.pythonhosted.org/packages/77/2b/4014f2bcc4404484021c74d4c5ee8eb3de7e3f7ac75f06672f8dcf85140a/numpy-2.3.1-cp313-cp313-musllinux_1_2_x86_64.whl", hash = "sha256:a780033466159c2270531e2b8ac063704592a0bc62ec4a1b991c7c40705eb0e8", size = 18360327 },
    { url = "https://files.pythonhosted.org/packages/40/8d/2ddd6c9b30fcf920837b8672f6c65590c7d92e43084c25fc65edc22e93ca/numpy-2.3.1-cp313-cp313-win32.whl", hash = "sha256:39bff12c076812595c3a306f22bfe49919c5513aa1e0e70fac756a0be7c2a2b8", size = 6312330 },
    { url = "https://files.pythonhosted.org/packages/dd/c8/beaba449925988d415efccb45bf977ff8327a02f655090627318f6398c7b/numpy-2.3.1-cp313-cp313-win_amd64.whl", hash = "sha256:8d5ee6eec45f08ce507a6570e06f2f879b374a552087a4179ea7838edbcbfa42", size = 12731565 },
    { url = "https://files.pythonhosted.org/packages/0b/c3/5c0c575d7ec78c1126998071f58facfc124006635da75b090805e642c62e/numpy-2.3.1-cp313-cp313-win_arm64.whl", hash = "sha256:0c4d9e0a8368db90f93bd192bfa771ace63137c3488d198ee21dfb8e7771916e", size = 10190262 },
    { url = "https://files.pythonhosted.org/packages/ea/19/a029cd335cf72f79d2644dcfc22d90f09caa86265cbbde3b5702ccef6890/numpy-2.3.1-cp313-cp313t-macosx_10_13_x86_64.whl", hash = "sha256:b0b5397374f32ec0649dd98c652a1798192042e715df918c20672c62fb52d4b8", size = 20987593 },
    { url = "https://files.pythonhosted.org/packages/25/91/8ea8894406209107d9ce19b66314194675d31761fe2cb3c84fe2eeae2f37/numpy-2.3.1-cp313-cp313t-macosx_11_0_arm64.whl", hash = "sha256:c5bdf2015ccfcee8253fb8be695516ac4457c743473a43290fd36eba6a1777eb", size = 14300523 },
    { url = "https://files.pythonhosted.org/packages/a6/7f/06187b0066eefc9e7ce77d5f2ddb4e314a55220ad62dd0bfc9f2c44bac14/numpy-2.3.1-cp313-cp313t-macosx_14_0_arm64.whl", hash = "sha256:d70f20df7f08b90a2062c1f07737dd340adccf2068d0f1b9b3d56e2038979fee", size = 5227993 },
    { url = "https://files.pythonhosted.org/packages/e8/ec/a926c293c605fa75e9cfb09f1e4840098ed46d2edaa6e2152ee35dc01ed3/numpy-2.3.1-cp313-cp313t-macosx_14_0_x86_64.whl", hash = "sha256:2fb86b7e58f9ac50e1e9dd1290154107e47d1eef23a0ae9145ded06ea606f992", size = 6736652 },
    { url = "https://files.pythonhosted.org/packages/e3/62/d68e52fb6fde5586650d4c0ce0b05ff3a48ad4df4ffd1b8866479d1d671d/numpy-2.3.1-cp313-cp313t-manylinux_2_28_aarch64.whl", hash = "sha256:23ab05b2d241f76cb883ce8b9a93a680752fbfcbd51c50eff0b88b979e471d8c", size = 14331561 },
    { url = "https://files.pythonhosted.org/packages/fc/ec/b74d3f2430960044bdad6900d9f5edc2dc0fb8bf5a0be0f65287bf2cbe27/numpy-2.3.1-cp313-cp313t-manylinux_2_28_x86_64.whl", hash = "sha256:ce2ce9e5de4703a673e705183f64fd5da5bf36e7beddcb63a25ee2286e71ca48", size = 16693349 },
    { url = "https://files.pythonhosted.org/packages/0d/15/def96774b9d7eb198ddadfcbd20281b20ebb510580419197e225f5c55c3e/numpy-2.3.1-cp313-cp313t-musllinux_1_2_aarch64.whl", hash = "sha256:c4913079974eeb5c16ccfd2b1f09354b8fed7e0d6f2cab933104a09a6419b1ee", size = 15642053 },
    { url = "https://files.pythonhosted.org/packages/2b/57/c3203974762a759540c6ae71d0ea2341c1fa41d84e4971a8e76d7141678a/numpy-2.3.1-cp313-cp313t-musllinux_1_2_x86_64.whl", hash = "sha256:010ce9b4f00d5c036053ca684c77441f2f2c934fd23bee058b4d6f196efd8280", size = 18434184 },
    { url = "https://files.pythonhosted.org/packages/22/8a/ccdf201457ed8ac6245187850aff4ca56a79edbea4829f4e9f14d46fa9a5/numpy-2.3.1-cp313-cp313t-win32.whl", hash = "sha256:6269b9edfe32912584ec496d91b00b6d34282ca1d07eb10e82dfc780907d6c2e", size = 6440678 },
    { url = "https://files.pythonhosted.org/packages/f1/7e/7f431d8bd8eb7e03d79294aed238b1b0b174b3148570d03a8a8a8f6a0da9/numpy-2.3.1-cp313-cp313t-win_amd64.whl", hash = "sha256:2a809637460e88a113e186e87f228d74ae2852a2e0c44de275263376f17b5bdc", size = 12870697 },
    { url = "https://files.pythonhosted.org/packages/d4/ca/af82bf0fad4c3e573c6930ed743b5308492ff19917c7caaf2f9b6f9e2e98/numpy-2.3.1-cp313-cp313t-win_arm64.whl", hash = "sha256:eccb9a159db9aed60800187bc47a6d3451553f0e1b08b068d8b277ddfbb9b244", size = 10260376 },
]

[[package]]
name = "oauthlib"
version = "3.3.1"
source = { registry = "https://pypi.org/simple" }
sdist = { url = "https://files.pythonhosted.org/packages/0b/5f/19930f824ffeb0ad4372da4812c50edbd1434f678c90c2733e1188edfc63/oauthlib-3.3.1.tar.gz", hash = "sha256:0f0f8aa759826a193cf66c12ea1af1637f87b9b4622d46e866952bb022e538c9", size = 185918 }
wheels = [
    { url = "https://files.pythonhosted.org/packages/be/9c/92789c596b8df838baa98fa71844d84283302f7604ed565dafe5a6b5041a/oauthlib-3.3.1-py3-none-any.whl", hash = "sha256:88119c938d2b8fb88561af5f6ee0eec8cc8d552b7bb1f712743136eb7523b7a1", size = 160065 },
]

[[package]]
name = "openai"
version = "1.97.0"
source = { registry = "https://pypi.org/simple" }
dependencies = [
    { name = "anyio" },
    { name = "distro" },
    { name = "httpx" },
    { name = "jiter" },
    { name = "pydantic" },
    { name = "sniffio" },
    { name = "tqdm" },
    { name = "typing-extensions" },
]
sdist = { url = "https://files.pythonhosted.org/packages/e0/c6/b8d66e4f3b95493a8957065b24533333c927dc23817abe397f13fe589c6e/openai-1.97.0.tar.gz", hash = "sha256:0be349569ccaa4fb54f97bb808423fd29ccaeb1246ee1be762e0c81a47bae0aa", size = 493850 }
wheels = [
    { url = "https://files.pythonhosted.org/packages/8a/91/1f1cf577f745e956b276a8b1d3d76fa7a6ee0c2b05db3b001b900f2c71db/openai-1.97.0-py3-none-any.whl", hash = "sha256:a1c24d96f4609f3f7f51c9e1c2606d97cc6e334833438659cfd687e9c972c610", size = 764953 },
]

[[package]]
name = "opentelemetry-api"
version = "1.35.0"
source = { registry = "https://pypi.org/simple" }
dependencies = [
    { name = "importlib-metadata" },
    { name = "typing-extensions" },
]
sdist = { url = "https://files.pythonhosted.org/packages/99/c9/4509bfca6bb43220ce7f863c9f791e0d5001c2ec2b5867d48586008b3d96/opentelemetry_api-1.35.0.tar.gz", hash = "sha256:a111b959bcfa5b4d7dffc2fbd6a241aa72dd78dd8e79b5b1662bda896c5d2ffe", size = 64778 }
wheels = [
    { url = "https://files.pythonhosted.org/packages/1d/5a/3f8d078dbf55d18442f6a2ecedf6786d81d7245844b2b20ce2b8ad6f0307/opentelemetry_api-1.35.0-py3-none-any.whl", hash = "sha256:c4ea7e258a244858daf18474625e9cc0149b8ee354f37843415771a40c25ee06", size = 65566 },
]

[[package]]
name = "opentelemetry-exporter-otlp"
version = "1.35.0"
source = { registry = "https://pypi.org/simple" }
dependencies = [
    { name = "opentelemetry-exporter-otlp-proto-grpc" },
    { name = "opentelemetry-exporter-otlp-proto-http" },
]
sdist = { url = "https://files.pythonhosted.org/packages/2e/2e/63718faa67b17f449a7fb7efdc7125a408cbe5d8c0bb35f423f2776d60b5/opentelemetry_exporter_otlp-1.35.0.tar.gz", hash = "sha256:f94feff09b3524df867c7876b79c96cef20068106cb5efe55340e8d08192c8a4", size = 6142, upload-time = "2025-07-11T12:23:30.128Z" }
wheels = [
    { url = "https://files.pythonhosted.org/packages/cf/db/2da28358d3101ca936c1643becbb4ebd69e9e48acf27f153d735a4813c6b/opentelemetry_exporter_otlp-1.35.0-py3-none-any.whl", hash = "sha256:8e6bb9025f6238db7d69bba7ee37c77e4858d0a1ff22a9e126f7c9e017e83afe", size = 7016, upload-time = "2025-07-11T12:23:10.679Z" },
]

[[package]]
name = "opentelemetry-exporter-otlp-proto-common"
version = "1.35.0"
source = { registry = "https://pypi.org/simple" }
dependencies = [
    { name = "opentelemetry-proto" },
]
sdist = { url = "https://files.pythonhosted.org/packages/56/d1/887f860529cba7fc3aba2f6a3597fefec010a17bd1b126810724707d9b51/opentelemetry_exporter_otlp_proto_common-1.35.0.tar.gz", hash = "sha256:6f6d8c39f629b9fa5c79ce19a2829dbd93034f8ac51243cdf40ed2196f00d7eb", size = 20299, upload-time = "2025-07-11T12:23:31.046Z" }
wheels = [
    { url = "https://files.pythonhosted.org/packages/5a/2c/e31dd3c719bff87fa77391eb7f38b1430d22868c52312cba8aad60f280e5/opentelemetry_exporter_otlp_proto_common-1.35.0-py3-none-any.whl", hash = "sha256:863465de697ae81279ede660f3918680b4480ef5f69dcdac04f30722ed7b74cc", size = 18349, upload-time = "2025-07-11T12:23:11.713Z" },
]

[[package]]
name = "opentelemetry-exporter-otlp-proto-grpc"
version = "1.35.0"
source = { registry = "https://pypi.org/simple" }
dependencies = [
    { name = "googleapis-common-protos" },
    { name = "grpcio" },
    { name = "opentelemetry-api" },
    { name = "opentelemetry-exporter-otlp-proto-common" },
    { name = "opentelemetry-proto" },
    { name = "opentelemetry-sdk" },
    { name = "typing-extensions" },
]
sdist = { url = "https://files.pythonhosted.org/packages/20/de/222e4f2f8cd39250991f84d76b661534aef457cafc6a3eb3fcd513627698/opentelemetry_exporter_otlp_proto_grpc-1.35.0.tar.gz", hash = "sha256:ac4c2c3aa5674642db0df0091ab43ec08bbd91a9be469c8d9b18923eb742b9cc", size = 23794, upload-time = "2025-07-11T12:23:31.662Z" }
wheels = [
    { url = "https://files.pythonhosted.org/packages/f4/a6/3f60a77279e6a3dc21fc076dcb51be159a633b0bba5cba9fb804062a9332/opentelemetry_exporter_otlp_proto_grpc-1.35.0-py3-none-any.whl", hash = "sha256:ee31203eb3e50c7967b8fa71db366cc355099aca4e3726e489b248cdb2fd5a62", size = 18846, upload-time = "2025-07-11T12:23:12.957Z" },
]

[[package]]
name = "opentelemetry-exporter-otlp-proto-http"
version = "1.35.0"
source = { registry = "https://pypi.org/simple" }
dependencies = [
    { name = "googleapis-common-protos" },
    { name = "opentelemetry-api" },
    { name = "opentelemetry-exporter-otlp-proto-common" },
    { name = "opentelemetry-proto" },
    { name = "opentelemetry-sdk" },
    { name = "requests" },
    { name = "typing-extensions" },
]
sdist = { url = "https://files.pythonhosted.org/packages/88/7f/7bdc06e84266a5b4b0fefd9790b3859804bf7682ce2daabcba2e22fdb3b2/opentelemetry_exporter_otlp_proto_http-1.35.0.tar.gz", hash = "sha256:cf940147f91b450ef5f66e9980d40eb187582eed399fa851f4a7a45bb880de79", size = 15908, upload-time = "2025-07-11T12:23:32.335Z" }
wheels = [
    { url = "https://files.pythonhosted.org/packages/d4/71/f118cd90dc26797077931dd598bde5e0cc652519db166593f962f8fcd022/opentelemetry_exporter_otlp_proto_http-1.35.0-py3-none-any.whl", hash = "sha256:9a001e3df3c7f160fb31056a28ed7faa2de7df68877ae909516102ae36a54e1d", size = 18589, upload-time = "2025-07-11T12:23:13.906Z" },
]

[[package]]
name = "opentelemetry-proto"
version = "1.35.0"
source = { registry = "https://pypi.org/simple" }
dependencies = [
    { name = "protobuf" },
]
sdist = { url = "https://files.pythonhosted.org/packages/dc/a2/7366e32d9a2bccbb8614942dbea2cf93c209610385ea966cb050334f8df7/opentelemetry_proto-1.35.0.tar.gz", hash = "sha256:532497341bd3e1c074def7c5b00172601b28bb83b48afc41a4b779f26eb4ee05", size = 46151, upload-time = "2025-07-11T12:23:38.797Z" }
wheels = [
    { url = "https://files.pythonhosted.org/packages/00/a7/3f05de580da7e8a8b8dff041d3d07a20bf3bb62d3bcc027f8fd669a73ff4/opentelemetry_proto-1.35.0-py3-none-any.whl", hash = "sha256:98fffa803164499f562718384e703be8d7dfbe680192279a0429cb150a2f8809", size = 72536, upload-time = "2025-07-11T12:23:23.247Z" },
]

[[package]]
name = "opentelemetry-exporter-otlp"
version = "1.35.0"
source = { registry = "https://pypi.org/simple" }
dependencies = [
    { name = "opentelemetry-exporter-otlp-proto-grpc" },
    { name = "opentelemetry-exporter-otlp-proto-http" },
]
sdist = { url = "https://files.pythonhosted.org/packages/2e/2e/63718faa67b17f449a7fb7efdc7125a408cbe5d8c0bb35f423f2776d60b5/opentelemetry_exporter_otlp-1.35.0.tar.gz", hash = "sha256:f94feff09b3524df867c7876b79c96cef20068106cb5efe55340e8d08192c8a4", size = 6142, upload-time = "2025-07-11T12:23:30.128Z" }
wheels = [
    { url = "https://files.pythonhosted.org/packages/cf/db/2da28358d3101ca936c1643becbb4ebd69e9e48acf27f153d735a4813c6b/opentelemetry_exporter_otlp-1.35.0-py3-none-any.whl", hash = "sha256:8e6bb9025f6238db7d69bba7ee37c77e4858d0a1ff22a9e126f7c9e017e83afe", size = 7016, upload-time = "2025-07-11T12:23:10.679Z" },
]

[[package]]
name = "opentelemetry-exporter-otlp-proto-common"
version = "1.35.0"
source = { registry = "https://pypi.org/simple" }
dependencies = [
    { name = "opentelemetry-proto" },
]
sdist = { url = "https://files.pythonhosted.org/packages/56/d1/887f860529cba7fc3aba2f6a3597fefec010a17bd1b126810724707d9b51/opentelemetry_exporter_otlp_proto_common-1.35.0.tar.gz", hash = "sha256:6f6d8c39f629b9fa5c79ce19a2829dbd93034f8ac51243cdf40ed2196f00d7eb", size = 20299, upload-time = "2025-07-11T12:23:31.046Z" }
wheels = [
    { url = "https://files.pythonhosted.org/packages/5a/2c/e31dd3c719bff87fa77391eb7f38b1430d22868c52312cba8aad60f280e5/opentelemetry_exporter_otlp_proto_common-1.35.0-py3-none-any.whl", hash = "sha256:863465de697ae81279ede660f3918680b4480ef5f69dcdac04f30722ed7b74cc", size = 18349, upload-time = "2025-07-11T12:23:11.713Z" },
]

[[package]]
name = "opentelemetry-exporter-otlp-proto-grpc"
version = "1.35.0"
source = { registry = "https://pypi.org/simple" }
dependencies = [
    { name = "googleapis-common-protos" },
    { name = "grpcio" },
    { name = "opentelemetry-api" },
    { name = "opentelemetry-exporter-otlp-proto-common" },
    { name = "opentelemetry-proto" },
    { name = "opentelemetry-sdk" },
    { name = "typing-extensions" },
]
sdist = { url = "https://files.pythonhosted.org/packages/20/de/222e4f2f8cd39250991f84d76b661534aef457cafc6a3eb3fcd513627698/opentelemetry_exporter_otlp_proto_grpc-1.35.0.tar.gz", hash = "sha256:ac4c2c3aa5674642db0df0091ab43ec08bbd91a9be469c8d9b18923eb742b9cc", size = 23794, upload-time = "2025-07-11T12:23:31.662Z" }
wheels = [
    { url = "https://files.pythonhosted.org/packages/f4/a6/3f60a77279e6a3dc21fc076dcb51be159a633b0bba5cba9fb804062a9332/opentelemetry_exporter_otlp_proto_grpc-1.35.0-py3-none-any.whl", hash = "sha256:ee31203eb3e50c7967b8fa71db366cc355099aca4e3726e489b248cdb2fd5a62", size = 18846, upload-time = "2025-07-11T12:23:12.957Z" },
]

[[package]]
name = "opentelemetry-exporter-otlp-proto-http"
version = "1.35.0"
source = { registry = "https://pypi.org/simple" }
dependencies = [
    { name = "googleapis-common-protos" },
    { name = "opentelemetry-api" },
    { name = "opentelemetry-exporter-otlp-proto-common" },
    { name = "opentelemetry-proto" },
    { name = "opentelemetry-sdk" },
    { name = "requests" },
    { name = "typing-extensions" },
]
sdist = { url = "https://files.pythonhosted.org/packages/88/7f/7bdc06e84266a5b4b0fefd9790b3859804bf7682ce2daabcba2e22fdb3b2/opentelemetry_exporter_otlp_proto_http-1.35.0.tar.gz", hash = "sha256:cf940147f91b450ef5f66e9980d40eb187582eed399fa851f4a7a45bb880de79", size = 15908, upload-time = "2025-07-11T12:23:32.335Z" }
wheels = [
    { url = "https://files.pythonhosted.org/packages/d4/71/f118cd90dc26797077931dd598bde5e0cc652519db166593f962f8fcd022/opentelemetry_exporter_otlp_proto_http-1.35.0-py3-none-any.whl", hash = "sha256:9a001e3df3c7f160fb31056a28ed7faa2de7df68877ae909516102ae36a54e1d", size = 18589, upload-time = "2025-07-11T12:23:13.906Z" },
]

[[package]]
name = "opentelemetry-proto"
version = "1.35.0"
source = { registry = "https://pypi.org/simple" }
dependencies = [
    { name = "protobuf" },
]
sdist = { url = "https://files.pythonhosted.org/packages/dc/a2/7366e32d9a2bccbb8614942dbea2cf93c209610385ea966cb050334f8df7/opentelemetry_proto-1.35.0.tar.gz", hash = "sha256:532497341bd3e1c074def7c5b00172601b28bb83b48afc41a4b779f26eb4ee05", size = 46151, upload-time = "2025-07-11T12:23:38.797Z" }
wheels = [
    { url = "https://files.pythonhosted.org/packages/00/a7/3f05de580da7e8a8b8dff041d3d07a20bf3bb62d3bcc027f8fd669a73ff4/opentelemetry_proto-1.35.0-py3-none-any.whl", hash = "sha256:98fffa803164499f562718384e703be8d7dfbe680192279a0429cb150a2f8809", size = 72536, upload-time = "2025-07-11T12:23:23.247Z" },
]

[[package]]
name = "opentelemetry-sdk"
version = "1.35.0"
source = { registry = "https://pypi.org/simple" }
dependencies = [
    { name = "opentelemetry-api" },
    { name = "opentelemetry-semantic-conventions" },
    { name = "typing-extensions" },
]
sdist = { url = "https://files.pythonhosted.org/packages/9a/cf/1eb2ed2ce55e0a9aa95b3007f26f55c7943aeef0a783bb006bdd92b3299e/opentelemetry_sdk-1.35.0.tar.gz", hash = "sha256:2a400b415ab68aaa6f04e8a6a9f6552908fb3090ae2ff78d6ae0c597ac581954", size = 160871 }
wheels = [
    { url = "https://files.pythonhosted.org/packages/01/4f/8e32b757ef3b660511b638ab52d1ed9259b666bdeeceba51a082ce3aea95/opentelemetry_sdk-1.35.0-py3-none-any.whl", hash = "sha256:223d9e5f5678518f4842311bb73966e0b6db5d1e0b74e35074c052cd2487f800", size = 119379 },
]

[[package]]
name = "opentelemetry-semantic-conventions"
version = "0.56b0"
source = { registry = "https://pypi.org/simple" }
dependencies = [
    { name = "opentelemetry-api" },
    { name = "typing-extensions" },
]
sdist = { url = "https://files.pythonhosted.org/packages/32/8e/214fa817f63b9f068519463d8ab46afd5d03b98930c39394a37ae3e741d0/opentelemetry_semantic_conventions-0.56b0.tar.gz", hash = "sha256:c114c2eacc8ff6d3908cb328c811eaf64e6d68623840be9224dc829c4fd6c2ea", size = 124221 }
wheels = [
    { url = "https://files.pythonhosted.org/packages/c7/3f/e80c1b017066a9d999efffe88d1cce66116dcf5cb7f80c41040a83b6e03b/opentelemetry_semantic_conventions-0.56b0-py3-none-any.whl", hash = "sha256:df44492868fd6b482511cc43a942e7194be64e94945f572db24df2e279a001a2", size = 201625 },
]

[[package]]
name = "org-tools"
version = "0.1.0"
source = { editable = "libs/org_tools" }
dependencies = [
    { name = "google-api-python-client" },
    { name = "google-auth-httplib2" },
    { name = "google-auth-oauthlib" },
    { name = "llmgine" },
    { name = "mcp" },
    { name = "notion-client" },
    { name = "pandas" },
    { name = "psycopg2-binary" },
]

[package.metadata]
requires-dist = [
    { name = "google-api-python-client", specifier = ">=2.169.0" },
    { name = "google-auth-httplib2", specifier = ">=0.2.0" },
    { name = "google-auth-oauthlib", specifier = ">=1.2.2" },
    { name = "llmgine", editable = "llmgine" },
    { name = "mcp", specifier = ">=1.10.1" },
    { name = "notion-client", specifier = ">=2.3.0" },
    { name = "pandas", specifier = ">=2.2.3" },
    { name = "psycopg2-binary", specifier = ">=2.9.10" },
]

[[package]]
name = "org-types"
version = "0.1.0"
source = { editable = "libs/org_types" }
dependencies = [
    { name = "pydantic" },
]

[package.metadata]
requires-dist = [{ name = "pydantic", specifier = ">=2.11.3" }]

[[package]]
name = "packaging"
version = "25.0"
source = { registry = "https://pypi.org/simple" }
sdist = { url = "https://files.pythonhosted.org/packages/a1/d4/1fc4078c65507b51b96ca8f8c3ba19e6a61c8253c72794544580a7b6c24d/packaging-25.0.tar.gz", hash = "sha256:d443872c98d677bf60f6a1f2f8c1cb748e8fe762d2bf9d3148b5599295b0fc4f", size = 165727 }
wheels = [
    { url = "https://files.pythonhosted.org/packages/20/12/38679034af332785aac8774540895e234f4d07f7545804097de4b666afd8/packaging-25.0-py3-none-any.whl", hash = "sha256:29572ef2b1f17581046b3a2227d5c611fb25ec70ca1ba8554b24b0e69331a484", size = 66469 },
]

[[package]]
name = "paginate"
version = "0.5.7"
source = { registry = "https://pypi.org/simple" }
sdist = { url = "https://files.pythonhosted.org/packages/ec/46/68dde5b6bc00c1296ec6466ab27dddede6aec9af1b99090e1107091b3b84/paginate-0.5.7.tar.gz", hash = "sha256:22bd083ab41e1a8b4f3690544afb2c60c25e5c9a63a30fa2f483f6c60c8e5945", size = 19252 }
wheels = [
    { url = "https://files.pythonhosted.org/packages/90/96/04b8e52da071d28f5e21a805b19cb9390aa17a47462ac87f5e2696b9566d/paginate-0.5.7-py2.py3-none-any.whl", hash = "sha256:b885e2af73abcf01d9559fd5216b57ef722f8c42affbb63942377668e35c7591", size = 13746 },
]

[[package]]
name = "pandas"
version = "2.3.1"
source = { registry = "https://pypi.org/simple" }
dependencies = [
    { name = "numpy" },
    { name = "python-dateutil" },
    { name = "pytz" },
    { name = "tzdata" },
]
sdist = { url = "https://files.pythonhosted.org/packages/d1/6f/75aa71f8a14267117adeeed5d21b204770189c0a0025acbdc03c337b28fc/pandas-2.3.1.tar.gz", hash = "sha256:0a95b9ac964fe83ce317827f80304d37388ea77616b1425f0ae41c9d2d0d7bb2", size = 4487493 }
wheels = [
    { url = "https://files.pythonhosted.org/packages/32/ed/ff0a67a2c5505e1854e6715586ac6693dd860fbf52ef9f81edee200266e7/pandas-2.3.1-cp313-cp313-macosx_10_13_x86_64.whl", hash = "sha256:9026bd4a80108fac2239294a15ef9003c4ee191a0f64b90f170b40cfb7cf2d22", size = 11531393 },
    { url = "https://files.pythonhosted.org/packages/c7/db/d8f24a7cc9fb0972adab0cc80b6817e8bef888cfd0024eeb5a21c0bb5c4a/pandas-2.3.1-cp313-cp313-macosx_11_0_arm64.whl", hash = "sha256:6de8547d4fdb12421e2d047a2c446c623ff4c11f47fddb6b9169eb98ffba485a", size = 10668750 },
    { url = "https://files.pythonhosted.org/packages/0f/b0/80f6ec783313f1e2356b28b4fd8d2148c378370045da918c73145e6aab50/pandas-2.3.1-cp313-cp313-manylinux_2_17_aarch64.manylinux2014_aarch64.whl", hash = "sha256:782647ddc63c83133b2506912cc6b108140a38a37292102aaa19c81c83db2928", size = 11342004 },
    { url = "https://files.pythonhosted.org/packages/e9/e2/20a317688435470872885e7fc8f95109ae9683dec7c50be29b56911515a5/pandas-2.3.1-cp313-cp313-manylinux_2_17_x86_64.manylinux2014_x86_64.whl", hash = "sha256:2ba6aff74075311fc88504b1db890187a3cd0f887a5b10f5525f8e2ef55bfdb9", size = 12050869 },
    { url = "https://files.pythonhosted.org/packages/55/79/20d746b0a96c67203a5bee5fb4e00ac49c3e8009a39e1f78de264ecc5729/pandas-2.3.1-cp313-cp313-musllinux_1_2_aarch64.whl", hash = "sha256:e5635178b387bd2ba4ac040f82bc2ef6e6b500483975c4ebacd34bec945fda12", size = 12750218 },
    { url = "https://files.pythonhosted.org/packages/7c/0f/145c8b41e48dbf03dd18fdd7f24f8ba95b8254a97a3379048378f33e7838/pandas-2.3.1-cp313-cp313-musllinux_1_2_x86_64.whl", hash = "sha256:6f3bf5ec947526106399a9e1d26d40ee2b259c66422efdf4de63c848492d91bb", size = 13416763 },
    { url = "https://files.pythonhosted.org/packages/b2/c0/54415af59db5cdd86a3d3bf79863e8cc3fa9ed265f0745254061ac09d5f2/pandas-2.3.1-cp313-cp313-win_amd64.whl", hash = "sha256:1c78cf43c8fde236342a1cb2c34bcff89564a7bfed7e474ed2fffa6aed03a956", size = 10987482 },
    { url = "https://files.pythonhosted.org/packages/48/64/2fd2e400073a1230e13b8cd604c9bc95d9e3b962e5d44088ead2e8f0cfec/pandas-2.3.1-cp313-cp313t-macosx_10_13_x86_64.whl", hash = "sha256:8dfc17328e8da77be3cf9f47509e5637ba8f137148ed0e9b5241e1baf526e20a", size = 12029159 },
    { url = "https://files.pythonhosted.org/packages/d8/0a/d84fd79b0293b7ef88c760d7dca69828d867c89b6d9bc52d6a27e4d87316/pandas-2.3.1-cp313-cp313t-macosx_11_0_arm64.whl", hash = "sha256:ec6c851509364c59a5344458ab935e6451b31b818be467eb24b0fe89bd05b6b9", size = 11393287 },
    { url = "https://files.pythonhosted.org/packages/50/ae/ff885d2b6e88f3c7520bb74ba319268b42f05d7e583b5dded9837da2723f/pandas-2.3.1-cp313-cp313t-manylinux_2_17_aarch64.manylinux2014_aarch64.whl", hash = "sha256:911580460fc4884d9b05254b38a6bfadddfcc6aaef856fb5859e7ca202e45275", size = 11309381 },
    { url = "https://files.pythonhosted.org/packages/85/86/1fa345fc17caf5d7780d2699985c03dbe186c68fee00b526813939062bb0/pandas-2.3.1-cp313-cp313t-manylinux_2_17_x86_64.manylinux2014_x86_64.whl", hash = "sha256:2f4d6feeba91744872a600e6edbbd5b033005b431d5ae8379abee5bcfa479fab", size = 11883998 },
    { url = "https://files.pythonhosted.org/packages/81/aa/e58541a49b5e6310d89474333e994ee57fea97c8aaa8fc7f00b873059bbf/pandas-2.3.1-cp313-cp313t-musllinux_1_2_aarch64.whl", hash = "sha256:fe37e757f462d31a9cd7580236a82f353f5713a80e059a29753cf938c6775d96", size = 12704705 },
    { url = "https://files.pythonhosted.org/packages/d5/f9/07086f5b0f2a19872554abeea7658200824f5835c58a106fa8f2ae96a46c/pandas-2.3.1-cp313-cp313t-musllinux_1_2_x86_64.whl", hash = "sha256:5db9637dbc24b631ff3707269ae4559bce4b7fd75c1c4d7e13f40edc42df4444", size = 13189044 },
]

[[package]]
name = "parso"
version = "0.8.4"
source = { registry = "https://pypi.org/simple" }
sdist = { url = "https://files.pythonhosted.org/packages/66/94/68e2e17afaa9169cf6412ab0f28623903be73d1b32e208d9e8e541bb086d/parso-0.8.4.tar.gz", hash = "sha256:eb3a7b58240fb99099a345571deecc0f9540ea5f4dd2fe14c2a99d6b281ab92d", size = 400609 }
wheels = [
    { url = "https://files.pythonhosted.org/packages/c6/ac/dac4a63f978e4dcb3c6d3a78c4d8e0192a113d288502a1216950c41b1027/parso-0.8.4-py2.py3-none-any.whl", hash = "sha256:a418670a20291dacd2dddc80c377c5c3791378ee1e8d12bffc35420643d43f18", size = 103650 },
]

[[package]]
name = "pathspec"
version = "0.12.1"
source = { registry = "https://pypi.org/simple" }
sdist = { url = "https://files.pythonhosted.org/packages/ca/bc/f35b8446f4531a7cb215605d100cd88b7ac6f44ab3fc94870c120ab3adbf/pathspec-0.12.1.tar.gz", hash = "sha256:a482d51503a1ab33b1c67a6c3813a26953dbdc71c31dacaef9a838c4e29f5712", size = 51043 }
wheels = [
    { url = "https://files.pythonhosted.org/packages/cc/20/ff623b09d963f88bfde16306a54e12ee5ea43e9b597108672ff3a408aad6/pathspec-0.12.1-py3-none-any.whl", hash = "sha256:a0d503e138a4c123b27490a4f7beda6a01c6f288df0e4a8b79c7eb0dc7b4cc08", size = 31191 },
]

[[package]]
name = "pexpect"
version = "4.9.0"
source = { registry = "https://pypi.org/simple" }
dependencies = [
    { name = "ptyprocess" },
]
sdist = { url = "https://files.pythonhosted.org/packages/42/92/cc564bf6381ff43ce1f4d06852fc19a2f11d180f23dc32d9588bee2f149d/pexpect-4.9.0.tar.gz", hash = "sha256:ee7d41123f3c9911050ea2c2dac107568dc43b2d3b0c7557a33212c398ead30f", size = 166450 }
wheels = [
    { url = "https://files.pythonhosted.org/packages/9e/c3/059298687310d527a58bb01f3b1965787ee3b40dce76752eda8b44e9a2c5/pexpect-4.9.0-py2.py3-none-any.whl", hash = "sha256:7236d1e080e4936be2dc3e326cec0af72acf9212a7e1d060210e70a47e253523", size = 63772 },
]

[[package]]
name = "platformdirs"
version = "4.3.8"
source = { registry = "https://pypi.org/simple" }
sdist = { url = "https://files.pythonhosted.org/packages/fe/8b/3c73abc9c759ecd3f1f7ceff6685840859e8070c4d947c93fae71f6a0bf2/platformdirs-4.3.8.tar.gz", hash = "sha256:3d512d96e16bcb959a814c9f348431070822a6496326a4be0911c40b5a74c2bc", size = 21362 }
wheels = [
    { url = "https://files.pythonhosted.org/packages/fe/39/979e8e21520d4e47a0bbe349e2713c0aac6f3d853d0e5b34d76206c439aa/platformdirs-4.3.8-py3-none-any.whl", hash = "sha256:ff7059bb7eb1179e2685604f4aaf157cfd9535242bd23742eadc3c13542139b4", size = 18567 },
]

[[package]]
name = "pluggy"
version = "1.6.0"
source = { registry = "https://pypi.org/simple" }
sdist = { url = "https://files.pythonhosted.org/packages/f9/e2/3e91f31a7d2b083fe6ef3fa267035b518369d9511ffab804f839851d2779/pluggy-1.6.0.tar.gz", hash = "sha256:7dcc130b76258d33b90f61b658791dede3486c3e6bfb003ee5c9bfb396dd22f3", size = 69412 }
wheels = [
    { url = "https://files.pythonhosted.org/packages/54/20/4d324d65cc6d9205fabedc306948156824eb9f0ee1633355a8f7ec5c66bf/pluggy-1.6.0-py3-none-any.whl", hash = "sha256:e920276dd6813095e9377c0bc5566d94c932c33b27a3e3945d8389c374dd4746", size = 20538 },
]

[[package]]
name = "pre-commit"
version = "4.2.0"
source = { registry = "https://pypi.org/simple" }
dependencies = [
    { name = "cfgv" },
    { name = "identify" },
    { name = "nodeenv" },
    { name = "pyyaml" },
    { name = "virtualenv" },
]
sdist = { url = "https://files.pythonhosted.org/packages/08/39/679ca9b26c7bb2999ff122d50faa301e49af82ca9c066ec061cfbc0c6784/pre_commit-4.2.0.tar.gz", hash = "sha256:601283b9757afd87d40c4c4a9b2b5de9637a8ea02eaff7adc2d0fb4e04841146", size = 193424 }
wheels = [
    { url = "https://files.pythonhosted.org/packages/88/74/a88bf1b1efeae488a0c0b7bdf71429c313722d1fc0f377537fbe554e6180/pre_commit-4.2.0-py2.py3-none-any.whl", hash = "sha256:a009ca7205f1eb497d10b845e52c838a98b6cdd2102a6c8e4540e94ee75c58bd", size = 220707 },
]

[[package]]
name = "prompt-toolkit"
version = "3.0.51"
source = { registry = "https://pypi.org/simple" }
dependencies = [
    { name = "wcwidth" },
]
sdist = { url = "https://files.pythonhosted.org/packages/bb/6e/9d084c929dfe9e3bfe0c6a47e31f78a25c54627d64a66e884a8bf5474f1c/prompt_toolkit-3.0.51.tar.gz", hash = "sha256:931a162e3b27fc90c86f1b48bb1fb2c528c2761475e57c9c06de13311c7b54ed", size = 428940 }
wheels = [
    { url = "https://files.pythonhosted.org/packages/ce/4f/5249960887b1fbe561d9ff265496d170b55a735b76724f10ef19f9e40716/prompt_toolkit-3.0.51-py3-none-any.whl", hash = "sha256:52742911fde84e2d423e2f9a4cf1de7d7ac4e51958f648d9540e0fb8db077b07", size = 387810 },
]

[[package]]
name = "propcache"
version = "0.3.2"
source = { registry = "https://pypi.org/simple" }
sdist = { url = "https://files.pythonhosted.org/packages/a6/16/43264e4a779dd8588c21a70f0709665ee8f611211bdd2c87d952cfa7c776/propcache-0.3.2.tar.gz", hash = "sha256:20d7d62e4e7ef05f221e0db2856b979540686342e7dd9973b815599c7057e168", size = 44139 }
wheels = [
    { url = "https://files.pythonhosted.org/packages/dc/d1/8c747fafa558c603c4ca19d8e20b288aa0c7cda74e9402f50f31eb65267e/propcache-0.3.2-cp313-cp313-macosx_10_13_universal2.whl", hash = "sha256:ca592ed634a73ca002967458187109265e980422116c0a107cf93d81f95af945", size = 71286 },
    { url = "https://files.pythonhosted.org/packages/61/99/d606cb7986b60d89c36de8a85d58764323b3a5ff07770a99d8e993b3fa73/propcache-0.3.2-cp313-cp313-macosx_10_13_x86_64.whl", hash = "sha256:9ecb0aad4020e275652ba3975740f241bd12a61f1a784df044cf7477a02bc252", size = 42425 },
    { url = "https://files.pythonhosted.org/packages/8c/96/ef98f91bbb42b79e9bb82bdd348b255eb9d65f14dbbe3b1594644c4073f7/propcache-0.3.2-cp313-cp313-macosx_11_0_arm64.whl", hash = "sha256:7f08f1cc28bd2eade7a8a3d2954ccc673bb02062e3e7da09bc75d843386b342f", size = 41846 },
    { url = "https://files.pythonhosted.org/packages/5b/ad/3f0f9a705fb630d175146cd7b1d2bf5555c9beaed54e94132b21aac098a6/propcache-0.3.2-cp313-cp313-manylinux_2_17_aarch64.manylinux2014_aarch64.whl", hash = "sha256:d1a342c834734edb4be5ecb1e9fb48cb64b1e2320fccbd8c54bf8da8f2a84c33", size = 208871 },
    { url = "https://files.pythonhosted.org/packages/3a/38/2085cda93d2c8b6ec3e92af2c89489a36a5886b712a34ab25de9fbca7992/propcache-0.3.2-cp313-cp313-manylinux_2_17_ppc64le.manylinux2014_ppc64le.whl", hash = "sha256:8a544caaae1ac73f1fecfae70ded3e93728831affebd017d53449e3ac052ac1e", size = 215720 },
    { url = "https://files.pythonhosted.org/packages/61/c1/d72ea2dc83ac7f2c8e182786ab0fc2c7bd123a1ff9b7975bee671866fe5f/propcache-0.3.2-cp313-cp313-manylinux_2_17_s390x.manylinux2014_s390x.whl", hash = "sha256:310d11aa44635298397db47a3ebce7db99a4cc4b9bbdfcf6c98a60c8d5261cf1", size = 215203 },
    { url = "https://files.pythonhosted.org/packages/af/81/b324c44ae60c56ef12007105f1460d5c304b0626ab0cc6b07c8f2a9aa0b8/propcache-0.3.2-cp313-cp313-manylinux_2_17_x86_64.manylinux2014_x86_64.whl", hash = "sha256:4c1396592321ac83157ac03a2023aa6cc4a3cc3cfdecb71090054c09e5a7cce3", size = 206365 },
    { url = "https://files.pythonhosted.org/packages/09/73/88549128bb89e66d2aff242488f62869014ae092db63ccea53c1cc75a81d/propcache-0.3.2-cp313-cp313-manylinux_2_5_i686.manylinux1_i686.manylinux_2_17_i686.manylinux2014_i686.whl", hash = "sha256:8cabf5b5902272565e78197edb682017d21cf3b550ba0460ee473753f28d23c1", size = 196016 },
    { url = "https://files.pythonhosted.org/packages/b9/3f/3bdd14e737d145114a5eb83cb172903afba7242f67c5877f9909a20d948d/propcache-0.3.2-cp313-cp313-musllinux_1_2_aarch64.whl", hash = "sha256:0a2f2235ac46a7aa25bdeb03a9e7060f6ecbd213b1f9101c43b3090ffb971ef6", size = 205596 },
    { url = "https://files.pythonhosted.org/packages/0f/ca/2f4aa819c357d3107c3763d7ef42c03980f9ed5c48c82e01e25945d437c1/propcache-0.3.2-cp313-cp313-musllinux_1_2_armv7l.whl", hash = "sha256:92b69e12e34869a6970fd2f3da91669899994b47c98f5d430b781c26f1d9f387", size = 200977 },
    { url = "https://files.pythonhosted.org/packages/cd/4a/e65276c7477533c59085251ae88505caf6831c0e85ff8b2e31ebcbb949b1/propcache-0.3.2-cp313-cp313-musllinux_1_2_i686.whl", hash = "sha256:54e02207c79968ebbdffc169591009f4474dde3b4679e16634d34c9363ff56b4", size = 197220 },
    { url = "https://files.pythonhosted.org/packages/7c/54/fc7152e517cf5578278b242396ce4d4b36795423988ef39bb8cd5bf274c8/propcache-0.3.2-cp313-cp313-musllinux_1_2_ppc64le.whl", hash = "sha256:4adfb44cb588001f68c5466579d3f1157ca07f7504fc91ec87862e2b8e556b88", size = 210642 },
    { url = "https://files.pythonhosted.org/packages/b9/80/abeb4a896d2767bf5f1ea7b92eb7be6a5330645bd7fb844049c0e4045d9d/propcache-0.3.2-cp313-cp313-musllinux_1_2_s390x.whl", hash = "sha256:fd3e6019dc1261cd0291ee8919dd91fbab7b169bb76aeef6c716833a3f65d206", size = 212789 },
    { url = "https://files.pythonhosted.org/packages/b3/db/ea12a49aa7b2b6d68a5da8293dcf50068d48d088100ac016ad92a6a780e6/propcache-0.3.2-cp313-cp313-musllinux_1_2_x86_64.whl", hash = "sha256:4c181cad81158d71c41a2bce88edce078458e2dd5ffee7eddd6b05da85079f43", size = 205880 },
    { url = "https://files.pythonhosted.org/packages/d1/e5/9076a0bbbfb65d1198007059c65639dfd56266cf8e477a9707e4b1999ff4/propcache-0.3.2-cp313-cp313-win32.whl", hash = "sha256:8a08154613f2249519e549de2330cf8e2071c2887309a7b07fb56098f5170a02", size = 37220 },
    { url = "https://files.pythonhosted.org/packages/d3/f5/b369e026b09a26cd77aa88d8fffd69141d2ae00a2abaaf5380d2603f4b7f/propcache-0.3.2-cp313-cp313-win_amd64.whl", hash = "sha256:e41671f1594fc4ab0a6dec1351864713cb3a279910ae8b58f884a88a0a632c05", size = 40678 },
    { url = "https://files.pythonhosted.org/packages/a4/3a/6ece377b55544941a08d03581c7bc400a3c8cd3c2865900a68d5de79e21f/propcache-0.3.2-cp313-cp313t-macosx_10_13_universal2.whl", hash = "sha256:9a3cf035bbaf035f109987d9d55dc90e4b0e36e04bbbb95af3055ef17194057b", size = 76560 },
    { url = "https://files.pythonhosted.org/packages/0c/da/64a2bb16418740fa634b0e9c3d29edff1db07f56d3546ca2d86ddf0305e1/propcache-0.3.2-cp313-cp313t-macosx_10_13_x86_64.whl", hash = "sha256:156c03d07dc1323d8dacaa221fbe028c5c70d16709cdd63502778e6c3ccca1b0", size = 44676 },
    { url = "https://files.pythonhosted.org/packages/36/7b/f025e06ea51cb72c52fb87e9b395cced02786610b60a3ed51da8af017170/propcache-0.3.2-cp313-cp313t-macosx_11_0_arm64.whl", hash = "sha256:74413c0ba02ba86f55cf60d18daab219f7e531620c15f1e23d95563f505efe7e", size = 44701 },
    { url = "https://files.pythonhosted.org/packages/a4/00/faa1b1b7c3b74fc277f8642f32a4c72ba1d7b2de36d7cdfb676db7f4303e/propcache-0.3.2-cp313-cp313t-manylinux_2_17_aarch64.manylinux2014_aarch64.whl", hash = "sha256:f066b437bb3fa39c58ff97ab2ca351db465157d68ed0440abecb21715eb24b28", size = 276934 },
    { url = "https://files.pythonhosted.org/packages/74/ab/935beb6f1756e0476a4d5938ff44bf0d13a055fed880caf93859b4f1baf4/propcache-0.3.2-cp313-cp313t-manylinux_2_17_ppc64le.manylinux2014_ppc64le.whl", hash = "sha256:f1304b085c83067914721e7e9d9917d41ad87696bf70f0bc7dee450e9c71ad0a", size = 278316 },
    { url = "https://files.pythonhosted.org/packages/f8/9d/994a5c1ce4389610838d1caec74bdf0e98b306c70314d46dbe4fcf21a3e2/propcache-0.3.2-cp313-cp313t-manylinux_2_17_s390x.manylinux2014_s390x.whl", hash = "sha256:ab50cef01b372763a13333b4e54021bdcb291fc9a8e2ccb9c2df98be51bcde6c", size = 282619 },
    { url = "https://files.pythonhosted.org/packages/2b/00/a10afce3d1ed0287cef2e09506d3be9822513f2c1e96457ee369adb9a6cd/propcache-0.3.2-cp313-cp313t-manylinux_2_17_x86_64.manylinux2014_x86_64.whl", hash = "sha256:fad3b2a085ec259ad2c2842666b2a0a49dea8463579c606426128925af1ed725", size = 265896 },
    { url = "https://files.pythonhosted.org/packages/2e/a8/2aa6716ffa566ca57c749edb909ad27884680887d68517e4be41b02299f3/propcache-0.3.2-cp313-cp313t-manylinux_2_5_i686.manylinux1_i686.manylinux_2_17_i686.manylinux2014_i686.whl", hash = "sha256:261fa020c1c14deafd54c76b014956e2f86991af198c51139faf41c4d5e83892", size = 252111 },
    { url = "https://files.pythonhosted.org/packages/36/4f/345ca9183b85ac29c8694b0941f7484bf419c7f0fea2d1e386b4f7893eed/propcache-0.3.2-cp313-cp313t-musllinux_1_2_aarch64.whl", hash = "sha256:46d7f8aa79c927e5f987ee3a80205c987717d3659f035c85cf0c3680526bdb44", size = 268334 },
    { url = "https://files.pythonhosted.org/packages/3e/ca/fcd54f78b59e3f97b3b9715501e3147f5340167733d27db423aa321e7148/propcache-0.3.2-cp313-cp313t-musllinux_1_2_armv7l.whl", hash = "sha256:6d8f3f0eebf73e3c0ff0e7853f68be638b4043c65a70517bb575eff54edd8dbe", size = 255026 },
    { url = "https://files.pythonhosted.org/packages/8b/95/8e6a6bbbd78ac89c30c225210a5c687790e532ba4088afb8c0445b77ef37/propcache-0.3.2-cp313-cp313t-musllinux_1_2_i686.whl", hash = "sha256:03c89c1b14a5452cf15403e291c0ccd7751d5b9736ecb2c5bab977ad6c5bcd81", size = 250724 },
    { url = "https://files.pythonhosted.org/packages/ee/b0/0dd03616142baba28e8b2d14ce5df6631b4673850a3d4f9c0f9dd714a404/propcache-0.3.2-cp313-cp313t-musllinux_1_2_ppc64le.whl", hash = "sha256:0cc17efde71e12bbaad086d679ce575268d70bc123a5a71ea7ad76f70ba30bba", size = 268868 },
    { url = "https://files.pythonhosted.org/packages/c5/98/2c12407a7e4fbacd94ddd32f3b1e3d5231e77c30ef7162b12a60e2dd5ce3/propcache-0.3.2-cp313-cp313t-musllinux_1_2_s390x.whl", hash = "sha256:acdf05d00696bc0447e278bb53cb04ca72354e562cf88ea6f9107df8e7fd9770", size = 271322 },
    { url = "https://files.pythonhosted.org/packages/35/91/9cb56efbb428b006bb85db28591e40b7736847b8331d43fe335acf95f6c8/propcache-0.3.2-cp313-cp313t-musllinux_1_2_x86_64.whl", hash = "sha256:4445542398bd0b5d32df908031cb1b30d43ac848e20470a878b770ec2dcc6330", size = 265778 },
    { url = "https://files.pythonhosted.org/packages/9a/4c/b0fe775a2bdd01e176b14b574be679d84fc83958335790f7c9a686c1f468/propcache-0.3.2-cp313-cp313t-win32.whl", hash = "sha256:f86e5d7cd03afb3a1db8e9f9f6eff15794e79e791350ac48a8c924e6f439f394", size = 41175 },
    { url = "https://files.pythonhosted.org/packages/a4/ff/47f08595e3d9b5e149c150f88d9714574f1a7cbd89fe2817158a952674bf/propcache-0.3.2-cp313-cp313t-win_amd64.whl", hash = "sha256:9704bedf6e7cbe3c65eca4379a9b53ee6a83749f047808cbb5044d40d7d72198", size = 44857 },
    { url = "https://files.pythonhosted.org/packages/cc/35/cc0aaecf278bb4575b8555f2b137de5ab821595ddae9da9d3cd1da4072c7/propcache-0.3.2-py3-none-any.whl", hash = "sha256:98f1ec44fb675f5052cccc8e609c46ed23a35a1cfd18545ad4e29002d858a43f", size = 12663 },
]

[[package]]
name = "proto-plus"
version = "1.26.1"
source = { registry = "https://pypi.org/simple" }
dependencies = [
    { name = "protobuf" },
]
sdist = { url = "https://files.pythonhosted.org/packages/f4/ac/87285f15f7cce6d4a008f33f1757fb5a13611ea8914eb58c3d0d26243468/proto_plus-1.26.1.tar.gz", hash = "sha256:21a515a4c4c0088a773899e23c7bbade3d18f9c66c73edd4c7ee3816bc96a012", size = 56142 }
wheels = [
    { url = "https://files.pythonhosted.org/packages/4e/6d/280c4c2ce28b1593a19ad5239c8b826871fc6ec275c21afc8e1820108039/proto_plus-1.26.1-py3-none-any.whl", hash = "sha256:13285478c2dcf2abb829db158e1047e2f1e8d63a077d94263c2b88b043c75a66", size = 50163 },
]

[[package]]
name = "protobuf"
version = "6.31.1"
source = { registry = "https://pypi.org/simple" }
sdist = { url = "https://files.pythonhosted.org/packages/52/f3/b9655a711b32c19720253f6f06326faf90580834e2e83f840472d752bc8b/protobuf-6.31.1.tar.gz", hash = "sha256:d8cac4c982f0b957a4dc73a80e2ea24fab08e679c0de9deb835f4a12d69aca9a", size = 441797 }
wheels = [
    { url = "https://files.pythonhosted.org/packages/f3/6f/6ab8e4bf962fd5570d3deaa2d5c38f0a363f57b4501047b5ebeb83ab1125/protobuf-6.31.1-cp310-abi3-win32.whl", hash = "sha256:7fa17d5a29c2e04b7d90e5e32388b8bfd0e7107cd8e616feef7ed3fa6bdab5c9", size = 423603 },
    { url = "https://files.pythonhosted.org/packages/44/3a/b15c4347dd4bf3a1b0ee882f384623e2063bb5cf9fa9d57990a4f7df2fb6/protobuf-6.31.1-cp310-abi3-win_amd64.whl", hash = "sha256:426f59d2964864a1a366254fa703b8632dcec0790d8862d30034d8245e1cd447", size = 435283 },
    { url = "https://files.pythonhosted.org/packages/6a/c9/b9689a2a250264a84e66c46d8862ba788ee7a641cdca39bccf64f59284b7/protobuf-6.31.1-cp39-abi3-macosx_10_9_universal2.whl", hash = "sha256:6f1227473dc43d44ed644425268eb7c2e488ae245d51c6866d19fe158e207402", size = 425604 },
    { url = "https://files.pythonhosted.org/packages/76/a1/7a5a94032c83375e4fe7e7f56e3976ea6ac90c5e85fac8576409e25c39c3/protobuf-6.31.1-cp39-abi3-manylinux2014_aarch64.whl", hash = "sha256:a40fc12b84c154884d7d4c4ebd675d5b3b5283e155f324049ae396b95ddebc39", size = 322115 },
    { url = "https://files.pythonhosted.org/packages/fa/b1/b59d405d64d31999244643d88c45c8241c58f17cc887e73bcb90602327f8/protobuf-6.31.1-cp39-abi3-manylinux2014_x86_64.whl", hash = "sha256:4ee898bf66f7a8b0bd21bce523814e6fbd8c6add948045ce958b73af7e8878c6", size = 321070 },
    { url = "https://files.pythonhosted.org/packages/f7/af/ab3c51ab7507a7325e98ffe691d9495ee3d3aa5f589afad65ec920d39821/protobuf-6.31.1-py3-none-any.whl", hash = "sha256:720a6c7e6b77288b85063569baae8536671b39f15cc22037ec7045658d80489e", size = 168724 },
]

[[package]]
name = "psutil"
version = "7.0.0"
source = { registry = "https://pypi.org/simple" }
sdist = { url = "https://files.pythonhosted.org/packages/2a/80/336820c1ad9286a4ded7e845b2eccfcb27851ab8ac6abece774a6ff4d3de/psutil-7.0.0.tar.gz", hash = "sha256:7be9c3eba38beccb6495ea33afd982a44074b78f28c434a1f51cc07fd315c456", size = 497003, upload-time = "2025-02-13T21:54:07.946Z" }
wheels = [
    { url = "https://files.pythonhosted.org/packages/ed/e6/2d26234410f8b8abdbf891c9da62bee396583f713fb9f3325a4760875d22/psutil-7.0.0-cp36-abi3-macosx_10_9_x86_64.whl", hash = "sha256:101d71dc322e3cffd7cea0650b09b3d08b8e7c4109dd6809fe452dfd00e58b25", size = 238051, upload-time = "2025-02-13T21:54:12.36Z" },
    { url = "https://files.pythonhosted.org/packages/04/8b/30f930733afe425e3cbfc0e1468a30a18942350c1a8816acfade80c005c4/psutil-7.0.0-cp36-abi3-macosx_11_0_arm64.whl", hash = "sha256:39db632f6bb862eeccf56660871433e111b6ea58f2caea825571951d4b6aa3da", size = 239535, upload-time = "2025-02-13T21:54:16.07Z" },
    { url = "https://files.pythonhosted.org/packages/2a/ed/d362e84620dd22876b55389248e522338ed1bf134a5edd3b8231d7207f6d/psutil-7.0.0-cp36-abi3-manylinux_2_12_i686.manylinux2010_i686.manylinux_2_17_i686.manylinux2014_i686.whl", hash = "sha256:1fcee592b4c6f146991ca55919ea3d1f8926497a713ed7faaf8225e174581e91", size = 275004, upload-time = "2025-02-13T21:54:18.662Z" },
    { url = "https://files.pythonhosted.org/packages/bf/b9/b0eb3f3cbcb734d930fdf839431606844a825b23eaf9a6ab371edac8162c/psutil-7.0.0-cp36-abi3-manylinux_2_12_x86_64.manylinux2010_x86_64.manylinux_2_17_x86_64.manylinux2014_x86_64.whl", hash = "sha256:4b1388a4f6875d7e2aff5c4ca1cc16c545ed41dd8bb596cefea80111db353a34", size = 277986, upload-time = "2025-02-13T21:54:21.811Z" },
    { url = "https://files.pythonhosted.org/packages/eb/a2/709e0fe2f093556c17fbafda93ac032257242cabcc7ff3369e2cb76a97aa/psutil-7.0.0-cp36-abi3-manylinux_2_17_aarch64.manylinux2014_aarch64.whl", hash = "sha256:a5f098451abc2828f7dc6b58d44b532b22f2088f4999a937557b603ce72b1993", size = 279544, upload-time = "2025-02-13T21:54:24.68Z" },
    { url = "https://files.pythonhosted.org/packages/50/e6/eecf58810b9d12e6427369784efe814a1eec0f492084ce8eb8f4d89d6d61/psutil-7.0.0-cp37-abi3-win32.whl", hash = "sha256:ba3fcef7523064a6c9da440fc4d6bd07da93ac726b5733c29027d7dc95b39d99", size = 241053, upload-time = "2025-02-13T21:54:34.31Z" },
    { url = "https://files.pythonhosted.org/packages/50/1b/6921afe68c74868b4c9fa424dad3be35b095e16687989ebbb50ce4fceb7c/psutil-7.0.0-cp37-abi3-win_amd64.whl", hash = "sha256:4cf3d4eb1aa9b348dec30105c55cd9b7d4629285735a102beb4441e38db90553", size = 244885, upload-time = "2025-02-13T21:54:37.486Z" },
]

[[package]]
name = "psutil"
version = "7.0.0"
source = { registry = "https://pypi.org/simple" }
sdist = { url = "https://files.pythonhosted.org/packages/2a/80/336820c1ad9286a4ded7e845b2eccfcb27851ab8ac6abece774a6ff4d3de/psutil-7.0.0.tar.gz", hash = "sha256:7be9c3eba38beccb6495ea33afd982a44074b78f28c434a1f51cc07fd315c456", size = 497003, upload-time = "2025-02-13T21:54:07.946Z" }
wheels = [
    { url = "https://files.pythonhosted.org/packages/ed/e6/2d26234410f8b8abdbf891c9da62bee396583f713fb9f3325a4760875d22/psutil-7.0.0-cp36-abi3-macosx_10_9_x86_64.whl", hash = "sha256:101d71dc322e3cffd7cea0650b09b3d08b8e7c4109dd6809fe452dfd00e58b25", size = 238051, upload-time = "2025-02-13T21:54:12.36Z" },
    { url = "https://files.pythonhosted.org/packages/04/8b/30f930733afe425e3cbfc0e1468a30a18942350c1a8816acfade80c005c4/psutil-7.0.0-cp36-abi3-macosx_11_0_arm64.whl", hash = "sha256:39db632f6bb862eeccf56660871433e111b6ea58f2caea825571951d4b6aa3da", size = 239535, upload-time = "2025-02-13T21:54:16.07Z" },
    { url = "https://files.pythonhosted.org/packages/2a/ed/d362e84620dd22876b55389248e522338ed1bf134a5edd3b8231d7207f6d/psutil-7.0.0-cp36-abi3-manylinux_2_12_i686.manylinux2010_i686.manylinux_2_17_i686.manylinux2014_i686.whl", hash = "sha256:1fcee592b4c6f146991ca55919ea3d1f8926497a713ed7faaf8225e174581e91", size = 275004, upload-time = "2025-02-13T21:54:18.662Z" },
    { url = "https://files.pythonhosted.org/packages/bf/b9/b0eb3f3cbcb734d930fdf839431606844a825b23eaf9a6ab371edac8162c/psutil-7.0.0-cp36-abi3-manylinux_2_12_x86_64.manylinux2010_x86_64.manylinux_2_17_x86_64.manylinux2014_x86_64.whl", hash = "sha256:4b1388a4f6875d7e2aff5c4ca1cc16c545ed41dd8bb596cefea80111db353a34", size = 277986, upload-time = "2025-02-13T21:54:21.811Z" },
    { url = "https://files.pythonhosted.org/packages/eb/a2/709e0fe2f093556c17fbafda93ac032257242cabcc7ff3369e2cb76a97aa/psutil-7.0.0-cp36-abi3-manylinux_2_17_aarch64.manylinux2014_aarch64.whl", hash = "sha256:a5f098451abc2828f7dc6b58d44b532b22f2088f4999a937557b603ce72b1993", size = 279544, upload-time = "2025-02-13T21:54:24.68Z" },
    { url = "https://files.pythonhosted.org/packages/50/e6/eecf58810b9d12e6427369784efe814a1eec0f492084ce8eb8f4d89d6d61/psutil-7.0.0-cp37-abi3-win32.whl", hash = "sha256:ba3fcef7523064a6c9da440fc4d6bd07da93ac726b5733c29027d7dc95b39d99", size = 241053, upload-time = "2025-02-13T21:54:34.31Z" },
    { url = "https://files.pythonhosted.org/packages/50/1b/6921afe68c74868b4c9fa424dad3be35b095e16687989ebbb50ce4fceb7c/psutil-7.0.0-cp37-abi3-win_amd64.whl", hash = "sha256:4cf3d4eb1aa9b348dec30105c55cd9b7d4629285735a102beb4441e38db90553", size = 244885, upload-time = "2025-02-13T21:54:37.486Z" },
]

[[package]]
name = "psycopg2-binary"
version = "2.9.10"
source = { registry = "https://pypi.org/simple" }
sdist = { url = "https://files.pythonhosted.org/packages/cb/0e/bdc8274dc0585090b4e3432267d7be4dfbfd8971c0fa59167c711105a6bf/psycopg2-binary-2.9.10.tar.gz", hash = "sha256:4b3df0e6990aa98acda57d983942eff13d824135fe2250e6522edaa782a06de2", size = 385764 }
wheels = [
    { url = "https://files.pythonhosted.org/packages/3e/30/d41d3ba765609c0763505d565c4d12d8f3c79793f0d0f044ff5a28bf395b/psycopg2_binary-2.9.10-cp313-cp313-macosx_12_0_x86_64.whl", hash = "sha256:26540d4a9a4e2b096f1ff9cce51253d0504dca5a85872c7f7be23be5a53eb18d", size = 3044699 },
    { url = "https://files.pythonhosted.org/packages/35/44/257ddadec7ef04536ba71af6bc6a75ec05c5343004a7ec93006bee66c0bc/psycopg2_binary-2.9.10-cp313-cp313-macosx_14_0_arm64.whl", hash = "sha256:e217ce4d37667df0bc1c397fdcd8de5e81018ef305aed9415c3b093faaeb10fb", size = 3275245 },
    { url = "https://files.pythonhosted.org/packages/1b/11/48ea1cd11de67f9efd7262085588790a95d9dfcd9b8a687d46caf7305c1a/psycopg2_binary-2.9.10-cp313-cp313-manylinux_2_17_aarch64.manylinux2014_aarch64.whl", hash = "sha256:245159e7ab20a71d989da00f280ca57da7641fa2cdcf71749c193cea540a74f7", size = 2851631 },
    { url = "https://files.pythonhosted.org/packages/62/e0/62ce5ee650e6c86719d621a761fe4bc846ab9eff8c1f12b1ed5741bf1c9b/psycopg2_binary-2.9.10-cp313-cp313-manylinux_2_17_i686.manylinux2014_i686.whl", hash = "sha256:3c4ded1a24b20021ebe677b7b08ad10bf09aac197d6943bfe6fec70ac4e4690d", size = 3082140 },
    { url = "https://files.pythonhosted.org/packages/27/ce/63f946c098611f7be234c0dd7cb1ad68b0b5744d34f68062bb3c5aa510c8/psycopg2_binary-2.9.10-cp313-cp313-manylinux_2_17_ppc64le.manylinux2014_ppc64le.whl", hash = "sha256:3abb691ff9e57d4a93355f60d4f4c1dd2d68326c968e7db17ea96df3c023ef73", size = 3264762 },
    { url = "https://files.pythonhosted.org/packages/43/25/c603cd81402e69edf7daa59b1602bd41eb9859e2824b8c0855d748366ac9/psycopg2_binary-2.9.10-cp313-cp313-manylinux_2_17_x86_64.manylinux2014_x86_64.whl", hash = "sha256:8608c078134f0b3cbd9f89b34bd60a943b23fd33cc5f065e8d5f840061bd0673", size = 3020967 },
    { url = "https://files.pythonhosted.org/packages/5f/d6/8708d8c6fca531057fa170cdde8df870e8b6a9b136e82b361c65e42b841e/psycopg2_binary-2.9.10-cp313-cp313-musllinux_1_2_aarch64.whl", hash = "sha256:230eeae2d71594103cd5b93fd29d1ace6420d0b86f4778739cb1a5a32f607d1f", size = 2872326 },
    { url = "https://files.pythonhosted.org/packages/ce/ac/5b1ea50fc08a9df82de7e1771537557f07c2632231bbab652c7e22597908/psycopg2_binary-2.9.10-cp313-cp313-musllinux_1_2_i686.whl", hash = "sha256:bb89f0a835bcfc1d42ccd5f41f04870c1b936d8507c6df12b7737febc40f0909", size = 2822712 },
    { url = "https://files.pythonhosted.org/packages/c4/fc/504d4503b2abc4570fac3ca56eb8fed5e437bf9c9ef13f36b6621db8ef00/psycopg2_binary-2.9.10-cp313-cp313-musllinux_1_2_ppc64le.whl", hash = "sha256:f0c2d907a1e102526dd2986df638343388b94c33860ff3bbe1384130828714b1", size = 2920155 },
    { url = "https://files.pythonhosted.org/packages/b2/d1/323581e9273ad2c0dbd1902f3fb50c441da86e894b6e25a73c3fda32c57e/psycopg2_binary-2.9.10-cp313-cp313-musllinux_1_2_x86_64.whl", hash = "sha256:f8157bed2f51db683f31306aa497311b560f2265998122abe1dce6428bd86567", size = 2959356 },
    { url = "https://files.pythonhosted.org/packages/08/50/d13ea0a054189ae1bc21af1d85b6f8bb9bbc5572991055d70ad9006fe2d6/psycopg2_binary-2.9.10-cp313-cp313-win_amd64.whl", hash = "sha256:27422aa5f11fbcd9b18da48373eb67081243662f9b46e6fd07c3eb46e4535142", size = 2569224 },
]

[[package]]
name = "ptyprocess"
version = "0.7.0"
source = { registry = "https://pypi.org/simple" }
sdist = { url = "https://files.pythonhosted.org/packages/20/e5/16ff212c1e452235a90aeb09066144d0c5a6a8c0834397e03f5224495c4e/ptyprocess-0.7.0.tar.gz", hash = "sha256:5c5d0a3b48ceee0b48485e0c26037c0acd7d29765ca3fbb5cb3831d347423220", size = 70762 }
wheels = [
    { url = "https://files.pythonhosted.org/packages/22/a6/858897256d0deac81a172289110f31629fc4cee19b6f01283303e18c8db3/ptyprocess-0.7.0-py2.py3-none-any.whl", hash = "sha256:4b41f3967fce3af57cc7e94b888626c18bf37a083e3651ca8feeb66d492fef35", size = 13993 },
]

[[package]]
name = "pure-eval"
version = "0.2.3"
source = { registry = "https://pypi.org/simple" }
sdist = { url = "https://files.pythonhosted.org/packages/cd/05/0a34433a064256a578f1783a10da6df098ceaa4a57bbeaa96a6c0352786b/pure_eval-0.2.3.tar.gz", hash = "sha256:5f4e983f40564c576c7c8635ae88db5956bb2229d7e9237d03b3c0b0190eaf42", size = 19752 }
wheels = [
    { url = "https://files.pythonhosted.org/packages/8e/37/efad0257dc6e593a18957422533ff0f87ede7c9c6ea010a2177d738fb82f/pure_eval-0.2.3-py3-none-any.whl", hash = "sha256:1db8e35b67b3d218d818ae653e27f06c3aa420901fa7b081ca98cbedc874e0d0", size = 11842 },
]

[[package]]
name = "pyasn1"
version = "0.6.1"
source = { registry = "https://pypi.org/simple" }
sdist = { url = "https://files.pythonhosted.org/packages/ba/e9/01f1a64245b89f039897cb0130016d79f77d52669aae6ee7b159a6c4c018/pyasn1-0.6.1.tar.gz", hash = "sha256:6f580d2bdd84365380830acf45550f2511469f673cb4a5ae3857a3170128b034", size = 145322 }
wheels = [
    { url = "https://files.pythonhosted.org/packages/c8/f1/d6a797abb14f6283c0ddff96bbdd46937f64122b8c925cab503dd37f8214/pyasn1-0.6.1-py3-none-any.whl", hash = "sha256:0d632f46f2ba09143da3a8afe9e33fb6f92fa2320ab7e886e2d0f7672af84629", size = 83135 },
]

[[package]]
name = "pyasn1-modules"
version = "0.4.2"
source = { registry = "https://pypi.org/simple" }
dependencies = [
    { name = "pyasn1" },
]
sdist = { url = "https://files.pythonhosted.org/packages/e9/e6/78ebbb10a8c8e4b61a59249394a4a594c1a7af95593dc933a349c8d00964/pyasn1_modules-0.4.2.tar.gz", hash = "sha256:677091de870a80aae844b1ca6134f54652fa2c8c5a52aa396440ac3106e941e6", size = 307892 }
wheels = [
    { url = "https://files.pythonhosted.org/packages/47/8d/d529b5d697919ba8c11ad626e835d4039be708a35b0d22de83a269a6682c/pyasn1_modules-0.4.2-py3-none-any.whl", hash = "sha256:29253a9207ce32b64c3ac6600edc75368f98473906e8fd1043bd6b5b1de2c14a", size = 181259 },
]

[[package]]
name = "pydantic"
version = "2.11.7"
source = { registry = "https://pypi.org/simple" }
dependencies = [
    { name = "annotated-types" },
    { name = "pydantic-core" },
    { name = "typing-extensions" },
    { name = "typing-inspection" },
]
sdist = { url = "https://files.pythonhosted.org/packages/00/dd/4325abf92c39ba8623b5af936ddb36ffcfe0beae70405d456ab1fb2f5b8c/pydantic-2.11.7.tar.gz", hash = "sha256:d989c3c6cb79469287b1569f7447a17848c998458d49ebe294e975b9baf0f0db", size = 788350 }
wheels = [
    { url = "https://files.pythonhosted.org/packages/6a/c0/ec2b1c8712ca690e5d61979dee872603e92b8a32f94cc1b72d53beab008a/pydantic-2.11.7-py3-none-any.whl", hash = "sha256:dde5df002701f6de26248661f6835bbe296a47bf73990135c7d07ce741b9623b", size = 444782 },
]

[package.optional-dependencies]
email = [
    { name = "email-validator" },
]

[[package]]
name = "pydantic-core"
version = "2.33.2"
source = { registry = "https://pypi.org/simple" }
dependencies = [
    { name = "typing-extensions" },
]
sdist = { url = "https://files.pythonhosted.org/packages/ad/88/5f2260bdfae97aabf98f1778d43f69574390ad787afb646292a638c923d4/pydantic_core-2.33.2.tar.gz", hash = "sha256:7cb8bc3605c29176e1b105350d2e6474142d7c1bd1d9327c4a9bdb46bf827acc", size = 435195 }
wheels = [
    { url = "https://files.pythonhosted.org/packages/46/8c/99040727b41f56616573a28771b1bfa08a3d3fe74d3d513f01251f79f172/pydantic_core-2.33.2-cp313-cp313-macosx_10_12_x86_64.whl", hash = "sha256:1082dd3e2d7109ad8b7da48e1d4710c8d06c253cbc4a27c1cff4fbcaa97a9e3f", size = 2015688 },
    { url = "https://files.pythonhosted.org/packages/3a/cc/5999d1eb705a6cefc31f0b4a90e9f7fc400539b1a1030529700cc1b51838/pydantic_core-2.33.2-cp313-cp313-macosx_11_0_arm64.whl", hash = "sha256:f517ca031dfc037a9c07e748cefd8d96235088b83b4f4ba8939105d20fa1dcd6", size = 1844808 },
    { url = "https://files.pythonhosted.org/packages/6f/5e/a0a7b8885c98889a18b6e376f344da1ef323d270b44edf8174d6bce4d622/pydantic_core-2.33.2-cp313-cp313-manylinux_2_17_aarch64.manylinux2014_aarch64.whl", hash = "sha256:0a9f2c9dd19656823cb8250b0724ee9c60a82f3cdf68a080979d13092a3b0fef", size = 1885580 },
    { url = "https://files.pythonhosted.org/packages/3b/2a/953581f343c7d11a304581156618c3f592435523dd9d79865903272c256a/pydantic_core-2.33.2-cp313-cp313-manylinux_2_17_armv7l.manylinux2014_armv7l.whl", hash = "sha256:2b0a451c263b01acebe51895bfb0e1cc842a5c666efe06cdf13846c7418caa9a", size = 1973859 },
    { url = "https://files.pythonhosted.org/packages/e6/55/f1a813904771c03a3f97f676c62cca0c0a4138654107c1b61f19c644868b/pydantic_core-2.33.2-cp313-cp313-manylinux_2_17_ppc64le.manylinux2014_ppc64le.whl", hash = "sha256:1ea40a64d23faa25e62a70ad163571c0b342b8bf66d5fa612ac0dec4f069d916", size = 2120810 },
    { url = "https://files.pythonhosted.org/packages/aa/c3/053389835a996e18853ba107a63caae0b9deb4a276c6b472931ea9ae6e48/pydantic_core-2.33.2-cp313-cp313-manylinux_2_17_s390x.manylinux2014_s390x.whl", hash = "sha256:0fb2d542b4d66f9470e8065c5469ec676978d625a8b7a363f07d9a501a9cb36a", size = 2676498 },
    { url = "https://files.pythonhosted.org/packages/eb/3c/f4abd740877a35abade05e437245b192f9d0ffb48bbbbd708df33d3cda37/pydantic_core-2.33.2-cp313-cp313-manylinux_2_17_x86_64.manylinux2014_x86_64.whl", hash = "sha256:9fdac5d6ffa1b5a83bca06ffe7583f5576555e6c8b3a91fbd25ea7780f825f7d", size = 2000611 },
    { url = "https://files.pythonhosted.org/packages/59/a7/63ef2fed1837d1121a894d0ce88439fe3e3b3e48c7543b2a4479eb99c2bd/pydantic_core-2.33.2-cp313-cp313-manylinux_2_5_i686.manylinux1_i686.whl", hash = "sha256:04a1a413977ab517154eebb2d326da71638271477d6ad87a769102f7c2488c56", size = 2107924 },
    { url = "https://files.pythonhosted.org/packages/04/8f/2551964ef045669801675f1cfc3b0d74147f4901c3ffa42be2ddb1f0efc4/pydantic_core-2.33.2-cp313-cp313-musllinux_1_1_aarch64.whl", hash = "sha256:c8e7af2f4e0194c22b5b37205bfb293d166a7344a5b0d0eaccebc376546d77d5", size = 2063196 },
    { url = "https://files.pythonhosted.org/packages/26/bd/d9602777e77fc6dbb0c7db9ad356e9a985825547dce5ad1d30ee04903918/pydantic_core-2.33.2-cp313-cp313-musllinux_1_1_armv7l.whl", hash = "sha256:5c92edd15cd58b3c2d34873597a1e20f13094f59cf88068adb18947df5455b4e", size = 2236389 },
    { url = "https://files.pythonhosted.org/packages/42/db/0e950daa7e2230423ab342ae918a794964b053bec24ba8af013fc7c94846/pydantic_core-2.33.2-cp313-cp313-musllinux_1_1_x86_64.whl", hash = "sha256:65132b7b4a1c0beded5e057324b7e16e10910c106d43675d9bd87d4f38dde162", size = 2239223 },
    { url = "https://files.pythonhosted.org/packages/58/4d/4f937099c545a8a17eb52cb67fe0447fd9a373b348ccfa9a87f141eeb00f/pydantic_core-2.33.2-cp313-cp313-win32.whl", hash = "sha256:52fb90784e0a242bb96ec53f42196a17278855b0f31ac7c3cc6f5c1ec4811849", size = 1900473 },
    { url = "https://files.pythonhosted.org/packages/a0/75/4a0a9bac998d78d889def5e4ef2b065acba8cae8c93696906c3a91f310ca/pydantic_core-2.33.2-cp313-cp313-win_amd64.whl", hash = "sha256:c083a3bdd5a93dfe480f1125926afcdbf2917ae714bdb80b36d34318b2bec5d9", size = 1955269 },
    { url = "https://files.pythonhosted.org/packages/f9/86/1beda0576969592f1497b4ce8e7bc8cbdf614c352426271b1b10d5f0aa64/pydantic_core-2.33.2-cp313-cp313-win_arm64.whl", hash = "sha256:e80b087132752f6b3d714f041ccf74403799d3b23a72722ea2e6ba2e892555b9", size = 1893921 },
    { url = "https://files.pythonhosted.org/packages/a4/7d/e09391c2eebeab681df2b74bfe6c43422fffede8dc74187b2b0bf6fd7571/pydantic_core-2.33.2-cp313-cp313t-macosx_11_0_arm64.whl", hash = "sha256:61c18fba8e5e9db3ab908620af374db0ac1baa69f0f32df4f61ae23f15e586ac", size = 1806162 },
    { url = "https://files.pythonhosted.org/packages/f1/3d/847b6b1fed9f8ed3bb95a9ad04fbd0b212e832d4f0f50ff4d9ee5a9f15cf/pydantic_core-2.33.2-cp313-cp313t-manylinux_2_17_x86_64.manylinux2014_x86_64.whl", hash = "sha256:95237e53bb015f67b63c91af7518a62a8660376a6a0db19b89acc77a4d6199f5", size = 1981560 },
    { url = "https://files.pythonhosted.org/packages/6f/9a/e73262f6c6656262b5fdd723ad90f518f579b7bc8622e43a942eec53c938/pydantic_core-2.33.2-cp313-cp313t-win_amd64.whl", hash = "sha256:c2fc0a768ef76c15ab9238afa6da7f69895bb5d1ee83aeea2e3509af4472d0b9", size = 1935777 },
]

[[package]]
name = "pydantic-settings"
version = "2.10.1"
source = { registry = "https://pypi.org/simple" }
dependencies = [
    { name = "pydantic" },
    { name = "python-dotenv" },
    { name = "typing-inspection" },
]
sdist = { url = "https://files.pythonhosted.org/packages/68/85/1ea668bbab3c50071ca613c6ab30047fb36ab0da1b92fa8f17bbc38fd36c/pydantic_settings-2.10.1.tar.gz", hash = "sha256:06f0062169818d0f5524420a360d632d5857b83cffd4d42fe29597807a1614ee", size = 172583 }
wheels = [
    { url = "https://files.pythonhosted.org/packages/58/f0/427018098906416f580e3cf1366d3b1abfb408a0652e9f31600c24a1903c/pydantic_settings-2.10.1-py3-none-any.whl", hash = "sha256:a60952460b99cf661dc25c29c0ef171721f98bfcb52ef8d9ea4c943d7c8cc796", size = 45235 },
]

[[package]]
name = "pygments"
version = "2.19.2"
source = { registry = "https://pypi.org/simple" }
sdist = { url = "https://files.pythonhosted.org/packages/b0/77/a5b8c569bf593b0140bde72ea885a803b82086995367bf2037de0159d924/pygments-2.19.2.tar.gz", hash = "sha256:636cb2477cec7f8952536970bc533bc43743542f70392ae026374600add5b887", size = 4968631 }
wheels = [
    { url = "https://files.pythonhosted.org/packages/c7/21/705964c7812476f378728bdf590ca4b771ec72385c533964653c68e86bdc/pygments-2.19.2-py3-none-any.whl", hash = "sha256:86540386c03d588bb81d44bc3928634ff26449851e99741617ecb9037ee5ec0b", size = 1225217 },
]

[[package]]
name = "pymdown-extensions"
version = "10.16"
source = { registry = "https://pypi.org/simple" }
dependencies = [
    { name = "markdown" },
    { name = "pyyaml" },
]
sdist = { url = "https://files.pythonhosted.org/packages/1a/0a/c06b542ac108bfc73200677309cd9188a3a01b127a63f20cadc18d873d88/pymdown_extensions-10.16.tar.gz", hash = "sha256:71dac4fca63fabeffd3eb9038b756161a33ec6e8d230853d3cecf562155ab3de", size = 853197 }
wheels = [
    { url = "https://files.pythonhosted.org/packages/98/d4/10bb14004d3c792811e05e21b5e5dcae805aacb739bd12a0540967b99592/pymdown_extensions-10.16-py3-none-any.whl", hash = "sha256:f5dd064a4db588cb2d95229fc4ee63a1b16cc8b4d0e6145c0899ed8723da1df2", size = 266143 },
]

[[package]]
name = "pyparsing"
version = "3.2.3"
source = { registry = "https://pypi.org/simple" }
sdist = { url = "https://files.pythonhosted.org/packages/bb/22/f1129e69d94ffff626bdb5c835506b3a5b4f3d070f17ea295e12c2c6f60f/pyparsing-3.2.3.tar.gz", hash = "sha256:b9c13f1ab8b3b542f72e28f634bad4de758ab3ce4546e4301970ad6fa77c38be", size = 1088608 }
wheels = [
    { url = "https://files.pythonhosted.org/packages/05/e7/df2285f3d08fee213f2d041540fa4fc9ca6c2d44cf36d3a035bf2a8d2bcc/pyparsing-3.2.3-py3-none-any.whl", hash = "sha256:a749938e02d6fd0b59b356ca504a24982314bb090c383e3cf201c95ef7e2bfcf", size = 111120 },
]

[[package]]
name = "pyproject-api"
version = "1.9.1"
source = { registry = "https://pypi.org/simple" }
dependencies = [
    { name = "packaging" },
]
sdist = { url = "https://files.pythonhosted.org/packages/19/fd/437901c891f58a7b9096511750247535e891d2d5a5a6eefbc9386a2b41d5/pyproject_api-1.9.1.tar.gz", hash = "sha256:43c9918f49daab37e302038fc1aed54a8c7a91a9fa935d00b9a485f37e0f5335", size = 22710 }
wheels = [
    { url = "https://files.pythonhosted.org/packages/ef/e6/c293c06695d4a3ab0260ef124a74ebadba5f4c511ce3a4259e976902c00b/pyproject_api-1.9.1-py3-none-any.whl", hash = "sha256:7d6238d92f8962773dd75b5f0c4a6a27cce092a14b623b811dba656f3b628948", size = 13158 },
]

[[package]]
name = "pyreadline3"
version = "3.5.4"
source = { registry = "https://pypi.org/simple" }
sdist = { url = "https://files.pythonhosted.org/packages/0f/49/4cea918a08f02817aabae639e3d0ac046fef9f9180518a3ad394e22da148/pyreadline3-3.5.4.tar.gz", hash = "sha256:8d57d53039a1c75adba8e50dd3d992b28143480816187ea5efbd5c78e6c885b7", size = 99839 }
wheels = [
    { url = "https://files.pythonhosted.org/packages/5a/dc/491b7661614ab97483abf2056be1deee4dc2490ecbf7bff9ab5cdbac86e1/pyreadline3-3.5.4-py3-none-any.whl", hash = "sha256:eaf8e6cc3c49bcccf145fc6067ba8643d1df34d604a1ec0eccbf7a18e6d3fae6", size = 83178 },
]

[[package]]
name = "pytest"
version = "8.4.1"
source = { registry = "https://pypi.org/simple" }
dependencies = [
    { name = "colorama", marker = "sys_platform == 'win32'" },
    { name = "iniconfig" },
    { name = "packaging" },
    { name = "pluggy" },
    { name = "pygments" },
]
sdist = { url = "https://files.pythonhosted.org/packages/08/ba/45911d754e8eba3d5a841a5ce61a65a685ff1798421ac054f85aa8747dfb/pytest-8.4.1.tar.gz", hash = "sha256:7c67fd69174877359ed9371ec3af8a3d2b04741818c51e5e99cc1742251fa93c", size = 1517714 }
wheels = [
    { url = "https://files.pythonhosted.org/packages/29/16/c8a903f4c4dffe7a12843191437d7cd8e32751d5de349d45d3fe69544e87/pytest-8.4.1-py3-none-any.whl", hash = "sha256:539c70ba6fcead8e78eebbf1115e8b589e7565830d7d006a8723f19ac8a0afb7", size = 365474 },
]

[[package]]
name = "pytest-asyncio"
version = "1.1.0"
source = { registry = "https://pypi.org/simple" }
dependencies = [
    { name = "pytest" },
]
sdist = { url = "https://files.pythonhosted.org/packages/4e/51/f8794af39eeb870e87a8c8068642fc07bce0c854d6865d7dd0f2a9d338c2/pytest_asyncio-1.1.0.tar.gz", hash = "sha256:796aa822981e01b68c12e4827b8697108f7205020f24b5793b3c41555dab68ea", size = 46652 }
wheels = [
    { url = "https://files.pythonhosted.org/packages/c7/9d/bf86eddabf8c6c9cb1ea9a869d6873b46f105a5d292d3a6f7071f5b07935/pytest_asyncio-1.1.0-py3-none-any.whl", hash = "sha256:5fe2d69607b0bd75c656d1211f969cadba035030156745ee09e7d71740e58ecf", size = 15157 },
]

[[package]]
name = "python-dateutil"
version = "2.9.0.post0"
source = { registry = "https://pypi.org/simple" }
dependencies = [
    { name = "six" },
]
sdist = { url = "https://files.pythonhosted.org/packages/66/c0/0c8b6ad9f17a802ee498c46e004a0eb49bc148f2fd230864601a86dcf6db/python-dateutil-2.9.0.post0.tar.gz", hash = "sha256:37dd54208da7e1cd875388217d5e00ebd4179249f90fb72437e91a35459a0ad3", size = 342432 }
wheels = [
    { url = "https://files.pythonhosted.org/packages/ec/57/56b9bcc3c9c6a792fcbaf139543cee77261f3651ca9da0c93f5c1221264b/python_dateutil-2.9.0.post0-py2.py3-none-any.whl", hash = "sha256:a8b2bc7bffae282281c8140a97d3aa9c14da0b136dfe83f850eea9a5f7470427", size = 229892 },
]

[[package]]
name = "python-dotenv"
version = "1.1.1"
source = { registry = "https://pypi.org/simple" }
sdist = { url = "https://files.pythonhosted.org/packages/f6/b0/4bc07ccd3572a2f9df7e6782f52b0c6c90dcbb803ac4a167702d7d0dfe1e/python_dotenv-1.1.1.tar.gz", hash = "sha256:a8a6399716257f45be6a007360200409fce5cda2661e3dec71d23dc15f6189ab", size = 41978 }
wheels = [
    { url = "https://files.pythonhosted.org/packages/5f/ed/539768cf28c661b5b068d66d96a2f155c4971a5d55684a514c1a0e0dec2f/python_dotenv-1.1.1-py3-none-any.whl", hash = "sha256:31f23644fe2602f88ff55e1f5c79ba497e01224ee7737937930c448e4d0e24dc", size = 20556 },
]

[[package]]
name = "python-multipart"
version = "0.0.20"
source = { registry = "https://pypi.org/simple" }
sdist = { url = "https://files.pythonhosted.org/packages/f3/87/f44d7c9f274c7ee665a29b885ec97089ec5dc034c7f3fafa03da9e39a09e/python_multipart-0.0.20.tar.gz", hash = "sha256:8dd0cab45b8e23064ae09147625994d090fa46f5b0d1e13af944c331a7fa9d13", size = 37158 }
wheels = [
    { url = "https://files.pythonhosted.org/packages/45/58/38b5afbc1a800eeea951b9285d3912613f2603bdf897a4ab0f4bd7f405fc/python_multipart-0.0.20-py3-none-any.whl", hash = "sha256:8a62d3a8335e06589fe01f2a3e178cdcc632f3fbe0d492ad9ee0ec35aab1f104", size = 24546 },
]

[[package]]
name = "python-slugify"
version = "8.0.4"
source = { registry = "https://pypi.org/simple" }
dependencies = [
    { name = "text-unidecode" },
]
sdist = { url = "https://files.pythonhosted.org/packages/87/c7/5e1547c44e31da50a460df93af11a535ace568ef89d7a811069ead340c4a/python-slugify-8.0.4.tar.gz", hash = "sha256:59202371d1d05b54a9e7720c5e038f928f45daaffe41dd10822f3907b937c856", size = 10921 }
wheels = [
    { url = "https://files.pythonhosted.org/packages/a4/62/02da182e544a51a5c3ccf4b03ab79df279f9c60c5e82d5e8bec7ca26ac11/python_slugify-8.0.4-py2.py3-none-any.whl", hash = "sha256:276540b79961052b66b7d116620b36518847f52d5fd9e3a70164fc8c50faa6b8", size = 10051 },
]

[[package]]
name = "pytz"
version = "2025.2"
source = { registry = "https://pypi.org/simple" }
sdist = { url = "https://files.pythonhosted.org/packages/f8/bf/abbd3cdfb8fbc7fb3d4d38d320f2441b1e7cbe29be4f23797b4a2b5d8aac/pytz-2025.2.tar.gz", hash = "sha256:360b9e3dbb49a209c21ad61809c7fb453643e048b38924c765813546746e81c3", size = 320884 }
wheels = [
    { url = "https://files.pythonhosted.org/packages/81/c4/34e93fe5f5429d7570ec1fa436f1986fb1f00c3e0f43a589fe2bbcd22c3f/pytz-2025.2-py2.py3-none-any.whl", hash = "sha256:5ddf76296dd8c44c26eb8f4b6f35488f3ccbf6fbbd7adee0b7262d43f0ec2f00", size = 509225 },
]

[[package]]
name = "pywin32"
version = "311"
source = { registry = "https://pypi.org/simple" }
wheels = [
    { url = "https://files.pythonhosted.org/packages/a5/be/3fd5de0979fcb3994bfee0d65ed8ca9506a8a1260651b86174f6a86f52b3/pywin32-311-cp313-cp313-win32.whl", hash = "sha256:f95ba5a847cba10dd8c4d8fefa9f2a6cf283b8b88ed6178fa8a6c1ab16054d0d", size = 8705700 },
    { url = "https://files.pythonhosted.org/packages/e3/28/e0a1909523c6890208295a29e05c2adb2126364e289826c0a8bc7297bd5c/pywin32-311-cp313-cp313-win_amd64.whl", hash = "sha256:718a38f7e5b058e76aee1c56ddd06908116d35147e133427e59a3983f703a20d", size = 9494700 },
    { url = "https://files.pythonhosted.org/packages/04/bf/90339ac0f55726dce7d794e6d79a18a91265bdf3aa70b6b9ca52f35e022a/pywin32-311-cp313-cp313-win_arm64.whl", hash = "sha256:7b4075d959648406202d92a2310cb990fea19b535c7f4a78d3f5e10b926eeb8a", size = 8709318 },
    { url = "https://files.pythonhosted.org/packages/c9/31/097f2e132c4f16d99a22bfb777e0fd88bd8e1c634304e102f313af69ace5/pywin32-311-cp314-cp314-win32.whl", hash = "sha256:b7a2c10b93f8986666d0c803ee19b5990885872a7de910fc460f9b0c2fbf92ee", size = 8840714 },
    { url = "https://files.pythonhosted.org/packages/90/4b/07c77d8ba0e01349358082713400435347df8426208171ce297da32c313d/pywin32-311-cp314-cp314-win_amd64.whl", hash = "sha256:3aca44c046bd2ed8c90de9cb8427f581c479e594e99b5c0bb19b29c10fd6cb87", size = 9656800 },
    { url = "https://files.pythonhosted.org/packages/c0/d2/21af5c535501a7233e734b8af901574572da66fcc254cb35d0609c9080dd/pywin32-311-cp314-cp314-win_arm64.whl", hash = "sha256:a508e2d9025764a8270f93111a970e1d0fbfc33f4153b388bb649b7eec4f9b42", size = 8932540 },
]

[[package]]
name = "pyyaml"
version = "6.0.2"
source = { registry = "https://pypi.org/simple" }
sdist = { url = "https://files.pythonhosted.org/packages/54/ed/79a089b6be93607fa5cdaedf301d7dfb23af5f25c398d5ead2525b063e17/pyyaml-6.0.2.tar.gz", hash = "sha256:d584d9ec91ad65861cc08d42e834324ef890a082e591037abe114850ff7bbc3e", size = 130631 }
wheels = [
    { url = "https://files.pythonhosted.org/packages/ef/e3/3af305b830494fa85d95f6d95ef7fa73f2ee1cc8ef5b495c7c3269fb835f/PyYAML-6.0.2-cp313-cp313-macosx_10_13_x86_64.whl", hash = "sha256:efdca5630322a10774e8e98e1af481aad470dd62c3170801852d752aa7a783ba", size = 181309 },
    { url = "https://files.pythonhosted.org/packages/45/9f/3b1c20a0b7a3200524eb0076cc027a970d320bd3a6592873c85c92a08731/PyYAML-6.0.2-cp313-cp313-macosx_11_0_arm64.whl", hash = "sha256:50187695423ffe49e2deacb8cd10510bc361faac997de9efef88badc3bb9e2d1", size = 171679 },
    { url = "https://files.pythonhosted.org/packages/7c/9a/337322f27005c33bcb656c655fa78325b730324c78620e8328ae28b64d0c/PyYAML-6.0.2-cp313-cp313-manylinux_2_17_aarch64.manylinux2014_aarch64.whl", hash = "sha256:0ffe8360bab4910ef1b9e87fb812d8bc0a308b0d0eef8c8f44e0254ab3b07133", size = 733428 },
    { url = "https://files.pythonhosted.org/packages/a3/69/864fbe19e6c18ea3cc196cbe5d392175b4cf3d5d0ac1403ec3f2d237ebb5/PyYAML-6.0.2-cp313-cp313-manylinux_2_17_s390x.manylinux2014_s390x.whl", hash = "sha256:17e311b6c678207928d649faa7cb0d7b4c26a0ba73d41e99c4fff6b6c3276484", size = 763361 },
    { url = "https://files.pythonhosted.org/packages/04/24/b7721e4845c2f162d26f50521b825fb061bc0a5afcf9a386840f23ea19fa/PyYAML-6.0.2-cp313-cp313-manylinux_2_17_x86_64.manylinux2014_x86_64.whl", hash = "sha256:70b189594dbe54f75ab3a1acec5f1e3faa7e8cf2f1e08d9b561cb41b845f69d5", size = 759523 },
    { url = "https://files.pythonhosted.org/packages/2b/b2/e3234f59ba06559c6ff63c4e10baea10e5e7df868092bf9ab40e5b9c56b6/PyYAML-6.0.2-cp313-cp313-musllinux_1_1_aarch64.whl", hash = "sha256:41e4e3953a79407c794916fa277a82531dd93aad34e29c2a514c2c0c5fe971cc", size = 726660 },
    { url = "https://files.pythonhosted.org/packages/fe/0f/25911a9f080464c59fab9027482f822b86bf0608957a5fcc6eaac85aa515/PyYAML-6.0.2-cp313-cp313-musllinux_1_1_x86_64.whl", hash = "sha256:68ccc6023a3400877818152ad9a1033e3db8625d899c72eacb5a668902e4d652", size = 751597 },
    { url = "https://files.pythonhosted.org/packages/14/0d/e2c3b43bbce3cf6bd97c840b46088a3031085179e596d4929729d8d68270/PyYAML-6.0.2-cp313-cp313-win32.whl", hash = "sha256:bc2fa7c6b47d6bc618dd7fb02ef6fdedb1090ec036abab80d4681424b84c1183", size = 140527 },
    { url = "https://files.pythonhosted.org/packages/fa/de/02b54f42487e3d3c6efb3f89428677074ca7bf43aae402517bc7cca949f3/PyYAML-6.0.2-cp313-cp313-win_amd64.whl", hash = "sha256:8388ee1976c416731879ac16da0aff3f63b286ffdd57cdeb95f3f2e085687563", size = 156446 },
]

[[package]]
name = "pyyaml-env-tag"
version = "1.1"
source = { registry = "https://pypi.org/simple" }
dependencies = [
    { name = "pyyaml" },
]
sdist = { url = "https://files.pythonhosted.org/packages/eb/2e/79c822141bfd05a853236b504869ebc6b70159afc570e1d5a20641782eaa/pyyaml_env_tag-1.1.tar.gz", hash = "sha256:2eb38b75a2d21ee0475d6d97ec19c63287a7e140231e4214969d0eac923cd7ff", size = 5737 }
wheels = [
    { url = "https://files.pythonhosted.org/packages/04/11/432f32f8097b03e3cd5fe57e88efb685d964e2e5178a48ed61e841f7fdce/pyyaml_env_tag-1.1-py3-none-any.whl", hash = "sha256:17109e1a528561e32f026364712fee1264bc2ea6715120891174ed1b980d2e04", size = 4722 },
]

[[package]]
name = "referencing"
version = "0.36.2"
source = { registry = "https://pypi.org/simple" }
dependencies = [
    { name = "attrs" },
    { name = "rpds-py" },
]
sdist = { url = "https://files.pythonhosted.org/packages/2f/db/98b5c277be99dd18bfd91dd04e1b759cad18d1a338188c936e92f921c7e2/referencing-0.36.2.tar.gz", hash = "sha256:df2e89862cd09deabbdba16944cc3f10feb6b3e6f18e902f7cc25609a34775aa", size = 74744 }
wheels = [
    { url = "https://files.pythonhosted.org/packages/c1/b1/3baf80dc6d2b7bc27a95a67752d0208e410351e3feb4eb78de5f77454d8d/referencing-0.36.2-py3-none-any.whl", hash = "sha256:e8699adbbf8b5c7de96d8ffa0eb5c158b3beafce084968e2ea8bb08c6794dcd0", size = 26775 },
]

[[package]]
name = "regex"
version = "2024.11.6"
source = { registry = "https://pypi.org/simple" }
sdist = { url = "https://files.pythonhosted.org/packages/8e/5f/bd69653fbfb76cf8604468d3b4ec4c403197144c7bfe0e6a5fc9e02a07cb/regex-2024.11.6.tar.gz", hash = "sha256:7ab159b063c52a0333c884e4679f8d7a85112ee3078fe3d9004b2dd875585519", size = 399494 }
wheels = [
    { url = "https://files.pythonhosted.org/packages/90/73/bcb0e36614601016552fa9344544a3a2ae1809dc1401b100eab02e772e1f/regex-2024.11.6-cp313-cp313-macosx_10_13_universal2.whl", hash = "sha256:a6ba92c0bcdf96cbf43a12c717eae4bc98325ca3730f6b130ffa2e3c3c723d84", size = 483525 },
    { url = "https://files.pythonhosted.org/packages/0f/3f/f1a082a46b31e25291d830b369b6b0c5576a6f7fb89d3053a354c24b8a83/regex-2024.11.6-cp313-cp313-macosx_10_13_x86_64.whl", hash = "sha256:525eab0b789891ac3be914d36893bdf972d483fe66551f79d3e27146191a37d4", size = 288324 },
    { url = "https://files.pythonhosted.org/packages/09/c9/4e68181a4a652fb3ef5099e077faf4fd2a694ea6e0f806a7737aff9e758a/regex-2024.11.6-cp313-cp313-macosx_11_0_arm64.whl", hash = "sha256:086a27a0b4ca227941700e0b31425e7a28ef1ae8e5e05a33826e17e47fbfdba0", size = 284617 },
    { url = "https://files.pythonhosted.org/packages/fc/fd/37868b75eaf63843165f1d2122ca6cb94bfc0271e4428cf58c0616786dce/regex-2024.11.6-cp313-cp313-manylinux_2_17_aarch64.manylinux2014_aarch64.whl", hash = "sha256:bde01f35767c4a7899b7eb6e823b125a64de314a8ee9791367c9a34d56af18d0", size = 795023 },
    { url = "https://files.pythonhosted.org/packages/c4/7c/d4cd9c528502a3dedb5c13c146e7a7a539a3853dc20209c8e75d9ba9d1b2/regex-2024.11.6-cp313-cp313-manylinux_2_17_ppc64le.manylinux2014_ppc64le.whl", hash = "sha256:b583904576650166b3d920d2bcce13971f6f9e9a396c673187f49811b2769dc7", size = 833072 },
    { url = "https://files.pythonhosted.org/packages/4f/db/46f563a08f969159c5a0f0e722260568425363bea43bb7ae370becb66a67/regex-2024.11.6-cp313-cp313-manylinux_2_17_s390x.manylinux2014_s390x.whl", hash = "sha256:1c4de13f06a0d54fa0d5ab1b7138bfa0d883220965a29616e3ea61b35d5f5fc7", size = 823130 },
    { url = "https://files.pythonhosted.org/packages/db/60/1eeca2074f5b87df394fccaa432ae3fc06c9c9bfa97c5051aed70e6e00c2/regex-2024.11.6-cp313-cp313-manylinux_2_17_x86_64.manylinux2014_x86_64.whl", hash = "sha256:3cde6e9f2580eb1665965ce9bf17ff4952f34f5b126beb509fee8f4e994f143c", size = 796857 },
    { url = "https://files.pythonhosted.org/packages/10/db/ac718a08fcee981554d2f7bb8402f1faa7e868c1345c16ab1ebec54b0d7b/regex-2024.11.6-cp313-cp313-manylinux_2_5_i686.manylinux1_i686.manylinux_2_17_i686.manylinux2014_i686.whl", hash = "sha256:0d7f453dca13f40a02b79636a339c5b62b670141e63efd511d3f8f73fba162b3", size = 784006 },
    { url = "https://files.pythonhosted.org/packages/c2/41/7da3fe70216cea93144bf12da2b87367590bcf07db97604edeea55dac9ad/regex-2024.11.6-cp313-cp313-musllinux_1_2_aarch64.whl", hash = "sha256:59dfe1ed21aea057a65c6b586afd2a945de04fc7db3de0a6e3ed5397ad491b07", size = 781650 },
    { url = "https://files.pythonhosted.org/packages/a7/d5/880921ee4eec393a4752e6ab9f0fe28009435417c3102fc413f3fe81c4e5/regex-2024.11.6-cp313-cp313-musllinux_1_2_i686.whl", hash = "sha256:b97c1e0bd37c5cd7902e65f410779d39eeda155800b65fc4d04cc432efa9bc6e", size = 789545 },
    { url = "https://files.pythonhosted.org/packages/dc/96/53770115e507081122beca8899ab7f5ae28ae790bfcc82b5e38976df6a77/regex-2024.11.6-cp313-cp313-musllinux_1_2_ppc64le.whl", hash = "sha256:f9d1e379028e0fc2ae3654bac3cbbef81bf3fd571272a42d56c24007979bafb6", size = 853045 },
    { url = "https://files.pythonhosted.org/packages/31/d3/1372add5251cc2d44b451bd94f43b2ec78e15a6e82bff6a290ef9fd8f00a/regex-2024.11.6-cp313-cp313-musllinux_1_2_s390x.whl", hash = "sha256:13291b39131e2d002a7940fb176e120bec5145f3aeb7621be6534e46251912c4", size = 860182 },
    { url = "https://files.pythonhosted.org/packages/ed/e3/c446a64984ea9f69982ba1a69d4658d5014bc7a0ea468a07e1a1265db6e2/regex-2024.11.6-cp313-cp313-musllinux_1_2_x86_64.whl", hash = "sha256:4f51f88c126370dcec4908576c5a627220da6c09d0bff31cfa89f2523843316d", size = 787733 },
    { url = "https://files.pythonhosted.org/packages/2b/f1/e40c8373e3480e4f29f2692bd21b3e05f296d3afebc7e5dcf21b9756ca1c/regex-2024.11.6-cp313-cp313-win32.whl", hash = "sha256:63b13cfd72e9601125027202cad74995ab26921d8cd935c25f09c630436348ff", size = 262122 },
    { url = "https://files.pythonhosted.org/packages/45/94/bc295babb3062a731f52621cdc992d123111282e291abaf23faa413443ea/regex-2024.11.6-cp313-cp313-win_amd64.whl", hash = "sha256:2b3361af3198667e99927da8b84c1b010752fa4b1115ee30beaa332cabc3ef1a", size = 273545 },
]

[[package]]
name = "requests"
version = "2.32.4"
source = { registry = "https://pypi.org/simple" }
dependencies = [
    { name = "certifi" },
    { name = "charset-normalizer" },
    { name = "idna" },
    { name = "urllib3" },
]
sdist = { url = "https://files.pythonhosted.org/packages/e1/0a/929373653770d8a0d7ea76c37de6e41f11eb07559b103b1c02cafb3f7cf8/requests-2.32.4.tar.gz", hash = "sha256:27d0316682c8a29834d3264820024b62a36942083d52caf2f14c0591336d3422", size = 135258 }
wheels = [
    { url = "https://files.pythonhosted.org/packages/7c/e4/56027c4a6b4ae70ca9de302488c5ca95ad4a39e190093d6c1a8ace08341b/requests-2.32.4-py3-none-any.whl", hash = "sha256:27babd3cda2a6d50b30443204ee89830707d396671944c998b5975b031ac2b2c", size = 64847 },
]

[[package]]
name = "requests-oauthlib"
version = "2.0.0"
source = { registry = "https://pypi.org/simple" }
dependencies = [
    { name = "oauthlib" },
    { name = "requests" },
]
sdist = { url = "https://files.pythonhosted.org/packages/42/f2/05f29bc3913aea15eb670be136045bf5c5bbf4b99ecb839da9b422bb2c85/requests-oauthlib-2.0.0.tar.gz", hash = "sha256:b3dffaebd884d8cd778494369603a9e7b58d29111bf6b41bdc2dcd87203af4e9", size = 55650 }
wheels = [
    { url = "https://files.pythonhosted.org/packages/3b/5d/63d4ae3b9daea098d5d6f5da83984853c1bbacd5dc826764b249fe119d24/requests_oauthlib-2.0.0-py2.py3-none-any.whl", hash = "sha256:7dd8a5c40426b779b0868c404bdef9768deccf22749cde15852df527e6269b36", size = 24179 },
]

[[package]]
name = "requirements-parser"
version = "0.13.0"
source = { registry = "https://pypi.org/simple" }
dependencies = [
    { name = "packaging" },
]
sdist = { url = "https://files.pythonhosted.org/packages/95/96/fb6dbfebb524d5601d359a47c78fe7ba1eef90fc4096404aa60c9a906fbb/requirements_parser-0.13.0.tar.gz", hash = "sha256:0843119ca2cb2331de4eb31b10d70462e39ace698fd660a915c247d2301a4418", size = 22630 }
wheels = [
    { url = "https://files.pythonhosted.org/packages/bd/60/50fbb6ffb35f733654466f1a90d162bcbea358adc3b0871339254fbc37b2/requirements_parser-0.13.0-py3-none-any.whl", hash = "sha256:2b3173faecf19ec5501971b7222d38f04cb45bb9d87d0ad629ca71e2e62ded14", size = 14782 },
]

[[package]]
name = "rich"
version = "14.0.0"
source = { registry = "https://pypi.org/simple" }
dependencies = [
    { name = "markdown-it-py" },
    { name = "pygments" },
]
sdist = { url = "https://files.pythonhosted.org/packages/a1/53/830aa4c3066a8ab0ae9a9955976fb770fe9c6102117c8ec4ab3ea62d89e8/rich-14.0.0.tar.gz", hash = "sha256:82f1bc23a6a21ebca4ae0c45af9bdbc492ed20231dcb63f297d6d1021a9d5725", size = 224078 }
wheels = [
    { url = "https://files.pythonhosted.org/packages/0d/9b/63f4c7ebc259242c89b3acafdb37b41d1185c07ff0011164674e9076b491/rich-14.0.0-py3-none-any.whl", hash = "sha256:1c9491e1951aac09caffd42f448ee3d04e58923ffe14993f6e83068dc395d7e0", size = 243229 },
]

[[package]]
name = "rich-toolkit"
version = "0.14.8"
source = { registry = "https://pypi.org/simple" }
dependencies = [
    { name = "click" },
    { name = "rich" },
    { name = "typing-extensions" },
]
sdist = { url = "https://files.pythonhosted.org/packages/1b/de/d3d329d670bb271ee82e7bbc2946f985b2782f4cae2857138ed94be1335b/rich_toolkit-0.14.8.tar.gz", hash = "sha256:1f77b32e6c25d9e3644c1efbce00d8d90daf2457b3abdb4699e263c03b9ca6cf", size = 110926 }
wheels = [
    { url = "https://files.pythonhosted.org/packages/78/39/c0fd75955aa963a15c642dfe6fb2acdd1fd2114028ec5ff2e2fd26218ad7/rich_toolkit-0.14.8-py3-none-any.whl", hash = "sha256:c54bda82b93145a79bbae04c3e15352e6711787c470728ff41fdfa0c2f0c11ae", size = 24975 },
]

[[package]]
name = "rignore"
version = "0.6.2"
source = { registry = "https://pypi.org/simple" }
sdist = { url = "https://files.pythonhosted.org/packages/37/98/9d939a65c8c55fb3d30bf943918b4b7f0e33c31be4104264e4ebba2408eb/rignore-0.6.2.tar.gz", hash = "sha256:1fef5c83a18cbd2a45e2d568ad15c369e032170231fe7cd95e44e1c80fb65497", size = 11571 }
wheels = [
    { url = "https://files.pythonhosted.org/packages/8c/d7/36c8e59bd3b7c6769c54311783844d48d4d873ff86b8c0fb1aae19eb2b02/rignore-0.6.2-cp313-cp313-macosx_10_12_x86_64.whl", hash = "sha256:b50d5221ca6f869d7622c228988609b6f82ce9e0368de23bbef67ea23b0000e2", size = 881681 },
    { url = "https://files.pythonhosted.org/packages/9d/d1/6ede112d08e4cfa0923ee8aa756b00c2b8659e303839c4c0b1c8010eed32/rignore-0.6.2-cp313-cp313-macosx_11_0_arm64.whl", hash = "sha256:9f9d7e302e36a2fe9188c4e5553b66cf814a0ba416dbe2f824962eda0ff92e90", size = 818804 },
    { url = "https://files.pythonhosted.org/packages/eb/03/2d94e789336d9d50b5d93b762c0a9b64ba933f2089b57d1bd8feaefba24e/rignore-0.6.2-cp313-cp313-manylinux_2_17_aarch64.manylinux2014_aarch64.whl", hash = "sha256:38c5bdd8bb1900ff529fbefa1e2ca3eeb669a2fafc5a81be8213fd028182d2cf", size = 892050 },
    { url = "https://files.pythonhosted.org/packages/3f/3f/480f87aaab0b2a562bc8fd7f397f07c81cc738a27f832372a2b6edbf401b/rignore-0.6.2-cp313-cp313-manylinux_2_17_armv7l.manylinux2014_armv7l.whl", hash = "sha256:819963993c25d26474a807d615d07ca4d61ca5876dbb4c058cc0adb09bf3a363", size = 871512 },
    { url = "https://files.pythonhosted.org/packages/1e/08/eb3c06fa08f59f4a299c127625c1217ce6cc24a002ccec8601db7f4fc73f/rignore-0.6.2-cp313-cp313-manylinux_2_17_ppc64le.manylinux2014_ppc64le.whl", hash = "sha256:6c7af68bf559f5b0ab8c575b0097db7fbf58558581d5e5f44dba27fcae388149", size = 1160450 },
    { url = "https://files.pythonhosted.org/packages/44/23/f5efe41d66d709d62166f53160aa102a035c65f8e709343ed8fdddcad9c1/rignore-0.6.2-cp313-cp313-manylinux_2_17_s390x.manylinux2014_s390x.whl", hash = "sha256:0fbbfdd5efed90757112c8b2587a57868882858e94311a57b08bbc24482eb966", size = 939887 },
    { url = "https://files.pythonhosted.org/packages/3f/c7/3fd260203cd93da4d299f7469e45a0352c982d9f44612fc8ae4e73575d4d/rignore-0.6.2-cp313-cp313-manylinux_2_17_x86_64.manylinux2014_x86_64.whl", hash = "sha256:d8cecfc7e406fdbbc0850dd8592e30f3fbb5f0ce485f7502ecb6ce432ad0af34", size = 949405 },
    { url = "https://files.pythonhosted.org/packages/12/49/c3bc1831bdeb7a4f87468c55a0c07310bb584ae89f0ef2747d5e4206c628/rignore-0.6.2-cp313-cp313-manylinux_2_5_i686.manylinux1_i686.whl", hash = "sha256:3165f07a8e95bbda8203d30105754b68c30002d00cc970fbe78a588957b787b7", size = 974881 },
    { url = "https://files.pythonhosted.org/packages/57/90/f3e58a2eb13a09b90fed46e0fe05c5806c140e60204f6bc13518f78f8e95/rignore-0.6.2-cp313-cp313-musllinux_1_2_aarch64.whl", hash = "sha256:3b2eb202a83ac6ca8eedc6aab17c76fd593ffa26fd3e3a3b8055f54f0d6254cf", size = 1067258 },
    { url = "https://files.pythonhosted.org/packages/db/55/548a57ce3af206755a958d4e4d90b3231851ff8377e303e5788d7911ea4c/rignore-0.6.2-cp313-cp313-musllinux_1_2_armv7l.whl", hash = "sha256:3e639fe26d5457daaa7621bd67ad78035e4ca7af50a7c75dbd020b1f05661854", size = 1134442 },
    { url = "https://files.pythonhosted.org/packages/a0/da/a076acd8751c3509c22911e6593f7c0b4e68f3e5631f004261ec091d42b1/rignore-0.6.2-cp313-cp313-musllinux_1_2_i686.whl", hash = "sha256:fe3887178401c48452984ea540a7984cb0db8dc0bca03f8dd86e2c90fa4c8e97", size = 1109430 },
    { url = "https://files.pythonhosted.org/packages/b6/3a/720acc1fe2e2e130bc01368918700468f426f2d765d9ec906297a8988124/rignore-0.6.2-cp313-cp313-musllinux_1_2_x86_64.whl", hash = "sha256:17b15e6485b11dbba809836cca000fbaa6dd37305bbd35ef8b2d100f35fdb889", size = 1120420 },
    { url = "https://files.pythonhosted.org/packages/93/e2/34d6e7971f18eabad4126fb7db67f44f1310f6ad3483d41882e88a7bd9cb/rignore-0.6.2-cp313-cp313-win32.whl", hash = "sha256:0b1e5e1606659a7d448d78a199b11eec4d8088379fea43536bcdf869fd629389", size = 641762 },
    { url = "https://files.pythonhosted.org/packages/29/c2/90de756508239d6083cc995e96461c2e4d5174cc28c28b4e9bbbe472b6b3/rignore-0.6.2-cp313-cp313-win_amd64.whl", hash = "sha256:2f454ebd5ce3a4c5454b78ff8df26ed7b9e9e7fca9d691bbcd8e8b5a09c2d386", size = 719962 },
    { url = "https://files.pythonhosted.org/packages/ca/49/18de14dd2ef7fcf47da8391a0436917ac0567f5cddaebae5dd7fd46a3f48/rignore-0.6.2-cp313-cp313t-manylinux_2_17_aarch64.manylinux2014_aarch64.whl", hash = "sha256:235972ac52d0e38be4bd81c5d4e07459af99ae2713ff5c6f7ec7593c18c7ef67", size = 891874 },
    { url = "https://files.pythonhosted.org/packages/b8/a3/f9c2eab4ead9de0afa1285c3b633a9343bc120e5a43c30890e18d6ece7c4/rignore-0.6.2-cp313-cp313t-manylinux_2_17_armv7l.manylinux2014_armv7l.whl", hash = "sha256:763a1cac91430bad7c2ccaf6b032966448bbb44457a1915e7ad4765209928437", size = 871247 },
    { url = "https://files.pythonhosted.org/packages/ae/ca/1607cc33f4dd1ddf46961210626ff504d57fb6cc12312ee6d1fa51abecb4/rignore-0.6.2-cp313-cp313t-manylinux_2_17_ppc64le.manylinux2014_ppc64le.whl", hash = "sha256:c345a1ec8f508db7d6918961318382a26bca68d315f2e71c7a93be4182eaa82c", size = 1159842 },
    { url = "https://files.pythonhosted.org/packages/d9/17/8431efab1fad268a7033f65decbdc538db4547e0b0a32fb712725bbbd74c/rignore-0.6.2-cp313-cp313t-manylinux_2_17_s390x.manylinux2014_s390x.whl", hash = "sha256:8d47b76d30e434052dbc54e408eb73341c7e702af78086e0f676f8afdcff9dc8", size = 939650 },
    { url = "https://files.pythonhosted.org/packages/45/1e/4054303710ab30d85db903ff4acd7b8a220792ac2cbbf13e0ee27f4b1f5d/rignore-0.6.2-cp313-cp313t-musllinux_1_2_aarch64.whl", hash = "sha256:206f1753fa0b2921fcba36eba8d280242e088b010b5263def8856c29d3eeef34", size = 1066954 },
    { url = "https://files.pythonhosted.org/packages/d5/d9/855f14b297b696827e7343bf17bd549162feb8d4621f901f4a9f7eff5e3a/rignore-0.6.2-cp313-cp313t-musllinux_1_2_armv7l.whl", hash = "sha256:8949da2148e1eb729a8ebc7725507a58a8bb0d0191eb7429c4cea2557945cfdd", size = 1134708 },
    { url = "https://files.pythonhosted.org/packages/60/d9/be69de492b9508cb8824092d4df99c1fca2eada13ae22f20ba905c0c005e/rignore-0.6.2-cp313-cp313t-musllinux_1_2_i686.whl", hash = "sha256:fd8dd54b0d0decace1d154d29fc09e7069b7c1d92c250fc3ca8ec1a148b26ab5", size = 1108921 },
    { url = "https://files.pythonhosted.org/packages/9c/4d/73afcb6efb0448fa28cf285714e84b06ee4670f0f10bdd0de3a73722894b/rignore-0.6.2-cp313-cp313t-musllinux_1_2_x86_64.whl", hash = "sha256:c7907763174c43b38525a490e2f9bc2b01534214e8af38f7737903e8fa195574", size = 1120238 },
    { url = "https://files.pythonhosted.org/packages/eb/87/7f362fc0d19c57a124f7b41fa043cb9761a4eb41076b392e8c68568a9b84/rignore-0.6.2-cp314-cp314-manylinux_2_17_x86_64.manylinux2014_x86_64.whl", hash = "sha256:0c27e1e93ece4296a593ff44d4200acf1b8212e13f0d2c3f4e1ac81e790015fd", size = 949673 },
    { url = "https://files.pythonhosted.org/packages/1d/9f/0f13511b27c3548372d9679637f1120e690370baf6ed890755eb73d9387b/rignore-0.6.2-cp314-cp314-manylinux_2_5_i686.manylinux1_i686.whl", hash = "sha256:d2252d603550d529362c569b10401ab32536613517e7e1df0e4477fe65498245", size = 974567 },
]

[[package]]
name = "rpds-py"
version = "0.26.0"
source = { registry = "https://pypi.org/simple" }
sdist = { url = "https://files.pythonhosted.org/packages/a5/aa/4456d84bbb54adc6a916fb10c9b374f78ac840337644e4a5eda229c81275/rpds_py-0.26.0.tar.gz", hash = "sha256:20dae58a859b0906f0685642e591056f1e787f3a8b39c8e8749a45dc7d26bdb0", size = 27385 }
wheels = [
    { url = "https://files.pythonhosted.org/packages/6a/67/bb62d0109493b12b1c6ab00de7a5566aa84c0e44217c2d94bee1bd370da9/rpds_py-0.26.0-cp313-cp313-macosx_10_12_x86_64.whl", hash = "sha256:696764a5be111b036256c0b18cd29783fab22154690fc698062fc1b0084b511d", size = 363917 },
    { url = "https://files.pythonhosted.org/packages/4b/f3/34e6ae1925a5706c0f002a8d2d7f172373b855768149796af87bd65dcdb9/rpds_py-0.26.0-cp313-cp313-macosx_11_0_arm64.whl", hash = "sha256:1e6c15d2080a63aaed876e228efe4f814bc7889c63b1e112ad46fdc8b368b9e1", size = 350073 },
    { url = "https://files.pythonhosted.org/packages/75/83/1953a9d4f4e4de7fd0533733e041c28135f3c21485faaef56a8aadbd96b5/rpds_py-0.26.0-cp313-cp313-manylinux_2_17_aarch64.manylinux2014_aarch64.whl", hash = "sha256:390e3170babf42462739a93321e657444f0862c6d722a291accc46f9d21ed04e", size = 384214 },
    { url = "https://files.pythonhosted.org/packages/48/0e/983ed1b792b3322ea1d065e67f4b230f3b96025f5ce3878cc40af09b7533/rpds_py-0.26.0-cp313-cp313-manylinux_2_17_armv7l.manylinux2014_armv7l.whl", hash = "sha256:7da84c2c74c0f5bc97d853d9e17bb83e2dcafcff0dc48286916001cc114379a1", size = 400113 },
    { url = "https://files.pythonhosted.org/packages/69/7f/36c0925fff6f660a80be259c5b4f5e53a16851f946eb080351d057698528/rpds_py-0.26.0-cp313-cp313-manylinux_2_17_ppc64le.manylinux2014_ppc64le.whl", hash = "sha256:4c5fe114a6dd480a510b6d3661d09d67d1622c4bf20660a474507aaee7eeeee9", size = 515189 },
    { url = "https://files.pythonhosted.org/packages/13/45/cbf07fc03ba7a9b54662c9badb58294ecfb24f828b9732970bd1a431ed5c/rpds_py-0.26.0-cp313-cp313-manylinux_2_17_s390x.manylinux2014_s390x.whl", hash = "sha256:3100b3090269f3a7ea727b06a6080d4eb7439dca4c0e91a07c5d133bb1727ea7", size = 406998 },
    { url = "https://files.pythonhosted.org/packages/6c/b0/8fa5e36e58657997873fd6a1cf621285ca822ca75b4b3434ead047daa307/rpds_py-0.26.0-cp313-cp313-manylinux_2_17_x86_64.manylinux2014_x86_64.whl", hash = "sha256:2c03c9b0c64afd0320ae57de4c982801271c0c211aa2d37f3003ff5feb75bb04", size = 385903 },
    { url = "https://files.pythonhosted.org/packages/4b/f7/b25437772f9f57d7a9fbd73ed86d0dcd76b4c7c6998348c070d90f23e315/rpds_py-0.26.0-cp313-cp313-manylinux_2_5_i686.manylinux1_i686.whl", hash = "sha256:5963b72ccd199ade6ee493723d18a3f21ba7d5b957017607f815788cef50eaf1", size = 419785 },
    { url = "https://files.pythonhosted.org/packages/a7/6b/63ffa55743dfcb4baf2e9e77a0b11f7f97ed96a54558fcb5717a4b2cd732/rpds_py-0.26.0-cp313-cp313-musllinux_1_2_aarch64.whl", hash = "sha256:9da4e873860ad5bab3291438525cae80169daecbfafe5657f7f5fb4d6b3f96b9", size = 561329 },
    { url = "https://files.pythonhosted.org/packages/2f/07/1f4f5e2886c480a2346b1e6759c00278b8a69e697ae952d82ae2e6ee5db0/rpds_py-0.26.0-cp313-cp313-musllinux_1_2_i686.whl", hash = "sha256:5afaddaa8e8c7f1f7b4c5c725c0070b6eed0228f705b90a1732a48e84350f4e9", size = 590875 },
    { url = "https://files.pythonhosted.org/packages/cc/bc/e6639f1b91c3a55f8c41b47d73e6307051b6e246254a827ede730624c0f8/rpds_py-0.26.0-cp313-cp313-musllinux_1_2_x86_64.whl", hash = "sha256:4916dc96489616a6f9667e7526af8fa693c0fdb4f3acb0e5d9f4400eb06a47ba", size = 556636 },
    { url = "https://files.pythonhosted.org/packages/05/4c/b3917c45566f9f9a209d38d9b54a1833f2bb1032a3e04c66f75726f28876/rpds_py-0.26.0-cp313-cp313-win32.whl", hash = "sha256:2a343f91b17097c546b93f7999976fd6c9d5900617aa848c81d794e062ab302b", size = 222663 },
    { url = "https://files.pythonhosted.org/packages/e0/0b/0851bdd6025775aaa2365bb8de0697ee2558184c800bfef8d7aef5ccde58/rpds_py-0.26.0-cp313-cp313-win_amd64.whl", hash = "sha256:0a0b60701f2300c81b2ac88a5fb893ccfa408e1c4a555a77f908a2596eb875a5", size = 234428 },
    { url = "https://files.pythonhosted.org/packages/ed/e8/a47c64ed53149c75fb581e14a237b7b7cd18217e969c30d474d335105622/rpds_py-0.26.0-cp313-cp313-win_arm64.whl", hash = "sha256:257d011919f133a4746958257f2c75238e3ff54255acd5e3e11f3ff41fd14256", size = 222571 },
    { url = "https://files.pythonhosted.org/packages/89/bf/3d970ba2e2bcd17d2912cb42874107390f72873e38e79267224110de5e61/rpds_py-0.26.0-cp313-cp313t-macosx_10_12_x86_64.whl", hash = "sha256:529c8156d7506fba5740e05da8795688f87119cce330c244519cf706a4a3d618", size = 360475 },
    { url = "https://files.pythonhosted.org/packages/82/9f/283e7e2979fc4ec2d8ecee506d5a3675fce5ed9b4b7cb387ea5d37c2f18d/rpds_py-0.26.0-cp313-cp313t-macosx_11_0_arm64.whl", hash = "sha256:f53ec51f9d24e9638a40cabb95078ade8c99251945dad8d57bf4aabe86ecee35", size = 346692 },
    { url = "https://files.pythonhosted.org/packages/e3/03/7e50423c04d78daf391da3cc4330bdb97042fc192a58b186f2d5deb7befd/rpds_py-0.26.0-cp313-cp313t-manylinux_2_17_aarch64.manylinux2014_aarch64.whl", hash = "sha256:7ab504c4d654e4a29558eaa5bb8cea5fdc1703ea60a8099ffd9c758472cf913f", size = 379415 },
    { url = "https://files.pythonhosted.org/packages/57/00/d11ee60d4d3b16808432417951c63df803afb0e0fc672b5e8d07e9edaaae/rpds_py-0.26.0-cp313-cp313t-manylinux_2_17_armv7l.manylinux2014_armv7l.whl", hash = "sha256:fd0641abca296bc1a00183fe44f7fced8807ed49d501f188faa642d0e4975b83", size = 391783 },
    { url = "https://files.pythonhosted.org/packages/08/b3/1069c394d9c0d6d23c5b522e1f6546b65793a22950f6e0210adcc6f97c3e/rpds_py-0.26.0-cp313-cp313t-manylinux_2_17_ppc64le.manylinux2014_ppc64le.whl", hash = "sha256:69b312fecc1d017b5327afa81d4da1480f51c68810963a7336d92203dbb3d4f1", size = 512844 },
    { url = "https://files.pythonhosted.org/packages/08/3b/c4fbf0926800ed70b2c245ceca99c49f066456755f5d6eb8863c2c51e6d0/rpds_py-0.26.0-cp313-cp313t-manylinux_2_17_s390x.manylinux2014_s390x.whl", hash = "sha256:c741107203954f6fc34d3066d213d0a0c40f7bb5aafd698fb39888af277c70d8", size = 402105 },
    { url = "https://files.pythonhosted.org/packages/1c/b0/db69b52ca07413e568dae9dc674627a22297abb144c4d6022c6d78f1e5cc/rpds_py-0.26.0-cp313-cp313t-manylinux_2_17_x86_64.manylinux2014_x86_64.whl", hash = "sha256:fc3e55a7db08dc9a6ed5fb7103019d2c1a38a349ac41901f9f66d7f95750942f", size = 383440 },
    { url = "https://files.pythonhosted.org/packages/4c/e1/c65255ad5b63903e56b3bb3ff9dcc3f4f5c3badde5d08c741ee03903e951/rpds_py-0.26.0-cp313-cp313t-manylinux_2_5_i686.manylinux1_i686.whl", hash = "sha256:9e851920caab2dbcae311fd28f4313c6953993893eb5c1bb367ec69d9a39e7ed", size = 412759 },
    { url = "https://files.pythonhosted.org/packages/e4/22/bb731077872377a93c6e93b8a9487d0406c70208985831034ccdeed39c8e/rpds_py-0.26.0-cp313-cp313t-musllinux_1_2_aarch64.whl", hash = "sha256:dfbf280da5f876d0b00c81f26bedce274e72a678c28845453885a9b3c22ae632", size = 556032 },
    { url = "https://files.pythonhosted.org/packages/e0/8b/393322ce7bac5c4530fb96fc79cc9ea2f83e968ff5f6e873f905c493e1c4/rpds_py-0.26.0-cp313-cp313t-musllinux_1_2_i686.whl", hash = "sha256:1cc81d14ddfa53d7f3906694d35d54d9d3f850ef8e4e99ee68bc0d1e5fed9a9c", size = 585416 },
    { url = "https://files.pythonhosted.org/packages/49/ae/769dc372211835bf759319a7aae70525c6eb523e3371842c65b7ef41c9c6/rpds_py-0.26.0-cp313-cp313t-musllinux_1_2_x86_64.whl", hash = "sha256:dca83c498b4650a91efcf7b88d669b170256bf8017a5db6f3e06c2bf031f57e0", size = 554049 },
    { url = "https://files.pythonhosted.org/packages/6b/f9/4c43f9cc203d6ba44ce3146246cdc38619d92c7bd7bad4946a3491bd5b70/rpds_py-0.26.0-cp313-cp313t-win32.whl", hash = "sha256:4d11382bcaf12f80b51d790dee295c56a159633a8e81e6323b16e55d81ae37e9", size = 218428 },
    { url = "https://files.pythonhosted.org/packages/7e/8b/9286b7e822036a4a977f2f1e851c7345c20528dbd56b687bb67ed68a8ede/rpds_py-0.26.0-cp313-cp313t-win_amd64.whl", hash = "sha256:ff110acded3c22c033e637dd8896e411c7d3a11289b2edf041f86663dbc791e9", size = 231524 },
    { url = "https://files.pythonhosted.org/packages/55/07/029b7c45db910c74e182de626dfdae0ad489a949d84a468465cd0ca36355/rpds_py-0.26.0-cp314-cp314-macosx_10_12_x86_64.whl", hash = "sha256:da619979df60a940cd434084355c514c25cf8eb4cf9a508510682f6c851a4f7a", size = 364292 },
    { url = "https://files.pythonhosted.org/packages/13/d1/9b3d3f986216b4d1f584878dca15ce4797aaf5d372d738974ba737bf68d6/rpds_py-0.26.0-cp314-cp314-macosx_11_0_arm64.whl", hash = "sha256:ea89a2458a1a75f87caabefe789c87539ea4e43b40f18cff526052e35bbb4fdf", size = 350334 },
    { url = "https://files.pythonhosted.org/packages/18/98/16d5e7bc9ec715fa9668731d0cf97f6b032724e61696e2db3d47aeb89214/rpds_py-0.26.0-cp314-cp314-manylinux_2_17_aarch64.manylinux2014_aarch64.whl", hash = "sha256:feac1045b3327a45944e7dcbeb57530339f6b17baff154df51ef8b0da34c8c12", size = 384875 },
    { url = "https://files.pythonhosted.org/packages/f9/13/aa5e2b1ec5ab0e86a5c464d53514c0467bec6ba2507027d35fc81818358e/rpds_py-0.26.0-cp314-cp314-manylinux_2_17_armv7l.manylinux2014_armv7l.whl", hash = "sha256:b818a592bd69bfe437ee8368603d4a2d928c34cffcdf77c2e761a759ffd17d20", size = 399993 },
    { url = "https://files.pythonhosted.org/packages/17/03/8021810b0e97923abdbab6474c8b77c69bcb4b2c58330777df9ff69dc559/rpds_py-0.26.0-cp314-cp314-manylinux_2_17_ppc64le.manylinux2014_ppc64le.whl", hash = "sha256:1a8b0dd8648709b62d9372fc00a57466f5fdeefed666afe3fea5a6c9539a0331", size = 516683 },
    { url = "https://files.pythonhosted.org/packages/dc/b1/da8e61c87c2f3d836954239fdbbfb477bb7b54d74974d8f6fcb34342d166/rpds_py-0.26.0-cp314-cp314-manylinux_2_17_s390x.manylinux2014_s390x.whl", hash = "sha256:6d3498ad0df07d81112aa6ec6c95a7e7b1ae00929fb73e7ebee0f3faaeabad2f", size = 408825 },
    { url = "https://files.pythonhosted.org/packages/38/bc/1fc173edaaa0e52c94b02a655db20697cb5fa954ad5a8e15a2c784c5cbdd/rpds_py-0.26.0-cp314-cp314-manylinux_2_17_x86_64.manylinux2014_x86_64.whl", hash = "sha256:24a4146ccb15be237fdef10f331c568e1b0e505f8c8c9ed5d67759dac58ac246", size = 387292 },
    { url = "https://files.pythonhosted.org/packages/7c/eb/3a9bb4bd90867d21916f253caf4f0d0be7098671b6715ad1cead9fe7bab9/rpds_py-0.26.0-cp314-cp314-manylinux_2_5_i686.manylinux1_i686.whl", hash = "sha256:a9a63785467b2d73635957d32a4f6e73d5e4df497a16a6392fa066b753e87387", size = 420435 },
    { url = "https://files.pythonhosted.org/packages/cd/16/e066dcdb56f5632713445271a3f8d3d0b426d51ae9c0cca387799df58b02/rpds_py-0.26.0-cp314-cp314-musllinux_1_2_aarch64.whl", hash = "sha256:de4ed93a8c91debfd5a047be327b7cc8b0cc6afe32a716bbbc4aedca9e2a83af", size = 562410 },
    { url = "https://files.pythonhosted.org/packages/60/22/ddbdec7eb82a0dc2e455be44c97c71c232983e21349836ce9f272e8a3c29/rpds_py-0.26.0-cp314-cp314-musllinux_1_2_i686.whl", hash = "sha256:caf51943715b12af827696ec395bfa68f090a4c1a1d2509eb4e2cb69abbbdb33", size = 590724 },
    { url = "https://files.pythonhosted.org/packages/2c/b4/95744085e65b7187d83f2fcb0bef70716a1ea0a9e5d8f7f39a86e5d83424/rpds_py-0.26.0-cp314-cp314-musllinux_1_2_x86_64.whl", hash = "sha256:4a59e5bc386de021f56337f757301b337d7ab58baa40174fb150accd480bc953", size = 558285 },
    { url = "https://files.pythonhosted.org/packages/37/37/6309a75e464d1da2559446f9c811aa4d16343cebe3dbb73701e63f760caa/rpds_py-0.26.0-cp314-cp314-win32.whl", hash = "sha256:92c8db839367ef16a662478f0a2fe13e15f2227da3c1430a782ad0f6ee009ec9", size = 223459 },
    { url = "https://files.pythonhosted.org/packages/d9/6f/8e9c11214c46098b1d1391b7e02b70bb689ab963db3b19540cba17315291/rpds_py-0.26.0-cp314-cp314-win_amd64.whl", hash = "sha256:b0afb8cdd034150d4d9f53926226ed27ad15b7f465e93d7468caaf5eafae0d37", size = 236083 },
    { url = "https://files.pythonhosted.org/packages/47/af/9c4638994dd623d51c39892edd9d08e8be8220a4b7e874fa02c2d6e91955/rpds_py-0.26.0-cp314-cp314-win_arm64.whl", hash = "sha256:ca3f059f4ba485d90c8dc75cb5ca897e15325e4e609812ce57f896607c1c0867", size = 223291 },
    { url = "https://files.pythonhosted.org/packages/4d/db/669a241144460474aab03e254326b32c42def83eb23458a10d163cb9b5ce/rpds_py-0.26.0-cp314-cp314t-macosx_10_12_x86_64.whl", hash = "sha256:5afea17ab3a126006dc2f293b14ffc7ef3c85336cf451564a0515ed7648033da", size = 361445 },
    { url = "https://files.pythonhosted.org/packages/3b/2d/133f61cc5807c6c2fd086a46df0eb8f63a23f5df8306ff9f6d0fd168fecc/rpds_py-0.26.0-cp314-cp314t-macosx_11_0_arm64.whl", hash = "sha256:69f0c0a3df7fd3a7eec50a00396104bb9a843ea6d45fcc31c2d5243446ffd7a7", size = 347206 },
    { url = "https://files.pythonhosted.org/packages/05/bf/0e8fb4c05f70273469eecf82f6ccf37248558526a45321644826555db31b/rpds_py-0.26.0-cp314-cp314t-manylinux_2_17_aarch64.manylinux2014_aarch64.whl", hash = "sha256:801a71f70f9813e82d2513c9a96532551fce1e278ec0c64610992c49c04c2dad", size = 380330 },
    { url = "https://files.pythonhosted.org/packages/d4/a8/060d24185d8b24d3923322f8d0ede16df4ade226a74e747b8c7c978e3dd3/rpds_py-0.26.0-cp314-cp314t-manylinux_2_17_armv7l.manylinux2014_armv7l.whl", hash = "sha256:df52098cde6d5e02fa75c1f6244f07971773adb4a26625edd5c18fee906fa84d", size = 392254 },
    { url = "https://files.pythonhosted.org/packages/b9/7b/7c2e8a9ee3e6bc0bae26bf29f5219955ca2fbb761dca996a83f5d2f773fe/rpds_py-0.26.0-cp314-cp314t-manylinux_2_17_ppc64le.manylinux2014_ppc64le.whl", hash = "sha256:9bc596b30f86dc6f0929499c9e574601679d0341a0108c25b9b358a042f51bca", size = 516094 },
    { url = "https://files.pythonhosted.org/packages/75/d6/f61cafbed8ba1499b9af9f1777a2a199cd888f74a96133d8833ce5eaa9c5/rpds_py-0.26.0-cp314-cp314t-manylinux_2_17_s390x.manylinux2014_s390x.whl", hash = "sha256:9dfbe56b299cf5875b68eb6f0ebaadc9cac520a1989cac0db0765abfb3709c19", size = 402889 },
    { url = "https://files.pythonhosted.org/packages/92/19/c8ac0a8a8df2dd30cdec27f69298a5c13e9029500d6d76718130f5e5be10/rpds_py-0.26.0-cp314-cp314t-manylinux_2_17_x86_64.manylinux2014_x86_64.whl", hash = "sha256:ac64f4b2bdb4ea622175c9ab7cf09444e412e22c0e02e906978b3b488af5fde8", size = 384301 },
    { url = "https://files.pythonhosted.org/packages/41/e1/6b1859898bc292a9ce5776016c7312b672da00e25cec74d7beced1027286/rpds_py-0.26.0-cp314-cp314t-manylinux_2_5_i686.manylinux1_i686.whl", hash = "sha256:181ef9b6bbf9845a264f9aa45c31836e9f3c1f13be565d0d010e964c661d1e2b", size = 412891 },
    { url = "https://files.pythonhosted.org/packages/ef/b9/ceb39af29913c07966a61367b3c08b4f71fad841e32c6b59a129d5974698/rpds_py-0.26.0-cp314-cp314t-musllinux_1_2_aarch64.whl", hash = "sha256:49028aa684c144ea502a8e847d23aed5e4c2ef7cadfa7d5eaafcb40864844b7a", size = 557044 },
    { url = "https://files.pythonhosted.org/packages/2f/27/35637b98380731a521f8ec4f3fd94e477964f04f6b2f8f7af8a2d889a4af/rpds_py-0.26.0-cp314-cp314t-musllinux_1_2_i686.whl", hash = "sha256:e5d524d68a474a9688336045bbf76cb0def88549c1b2ad9dbfec1fb7cfbe9170", size = 585774 },
    { url = "https://files.pythonhosted.org/packages/52/d9/3f0f105420fecd18551b678c9a6ce60bd23986098b252a56d35781b3e7e9/rpds_py-0.26.0-cp314-cp314t-musllinux_1_2_x86_64.whl", hash = "sha256:c1851f429b822831bd2edcbe0cfd12ee9ea77868f8d3daf267b189371671c80e", size = 554886 },
    { url = "https://files.pythonhosted.org/packages/6b/c5/347c056a90dc8dd9bc240a08c527315008e1b5042e7a4cf4ac027be9d38a/rpds_py-0.26.0-cp314-cp314t-win32.whl", hash = "sha256:7bdb17009696214c3b66bb3590c6d62e14ac5935e53e929bcdbc5a495987a84f", size = 219027 },
    { url = "https://files.pythonhosted.org/packages/75/04/5302cea1aa26d886d34cadbf2dc77d90d7737e576c0065f357b96dc7a1a6/rpds_py-0.26.0-cp314-cp314t-win_amd64.whl", hash = "sha256:f14440b9573a6f76b4ee4770c13f0b5921f71dde3b6fcb8dabbefd13b7fe05d7", size = 232821 },
]

[[package]]
name = "rsa"
version = "4.9.1"
source = { registry = "https://pypi.org/simple" }
dependencies = [
    { name = "pyasn1" },
]
sdist = { url = "https://files.pythonhosted.org/packages/da/8a/22b7beea3ee0d44b1916c0c1cb0ee3af23b700b6da9f04991899d0c555d4/rsa-4.9.1.tar.gz", hash = "sha256:e7bdbfdb5497da4c07dfd35530e1a902659db6ff241e39d9953cad06ebd0ae75", size = 29034 }
wheels = [
    { url = "https://files.pythonhosted.org/packages/64/8d/0133e4eb4beed9e425d9a98ed6e081a55d195481b7632472be1af08d2f6b/rsa-4.9.1-py3-none-any.whl", hash = "sha256:68635866661c6836b8d39430f97a996acbd61bfa49406748ea243539fe239762", size = 34696 },
]

[[package]]
name = "ruff"
version = "0.12.4"
source = { registry = "https://pypi.org/simple" }
sdist = { url = "https://files.pythonhosted.org/packages/9b/ce/8d7dbedede481245b489b769d27e2934730791a9a82765cb94566c6e6abd/ruff-0.12.4.tar.gz", hash = "sha256:13efa16df6c6eeb7d0f091abae50f58e9522f3843edb40d56ad52a5a4a4b6873", size = 5131435 }
wheels = [
    { url = "https://files.pythonhosted.org/packages/ae/9f/517bc5f61bad205b7f36684ffa5415c013862dee02f55f38a217bdbe7aa4/ruff-0.12.4-py3-none-linux_armv6l.whl", hash = "sha256:cb0d261dac457ab939aeb247e804125a5d521b21adf27e721895b0d3f83a0d0a", size = 10188824 },
    { url = "https://files.pythonhosted.org/packages/28/83/691baae5a11fbbde91df01c565c650fd17b0eabed259e8b7563de17c6529/ruff-0.12.4-py3-none-macosx_10_12_x86_64.whl", hash = "sha256:55c0f4ca9769408d9b9bac530c30d3e66490bd2beb2d3dae3e4128a1f05c7442", size = 10884521 },
    { url = "https://files.pythonhosted.org/packages/d6/8d/756d780ff4076e6dd035d058fa220345f8c458391f7edfb1c10731eedc75/ruff-0.12.4-py3-none-macosx_11_0_arm64.whl", hash = "sha256:a8224cc3722c9ad9044da7f89c4c1ec452aef2cfe3904365025dd2f51daeae0e", size = 10277653 },
    { url = "https://files.pythonhosted.org/packages/8d/97/8eeee0f48ece153206dce730fc9e0e0ca54fd7f261bb3d99c0a4343a1892/ruff-0.12.4-py3-none-manylinux_2_17_aarch64.manylinux2014_aarch64.whl", hash = "sha256:e9949d01d64fa3672449a51ddb5d7548b33e130240ad418884ee6efa7a229586", size = 10485993 },
    { url = "https://files.pythonhosted.org/packages/49/b8/22a43d23a1f68df9b88f952616c8508ea6ce4ed4f15353b8168c48b2d7e7/ruff-0.12.4-py3-none-manylinux_2_17_armv7l.manylinux2014_armv7l.whl", hash = "sha256:be0593c69df9ad1465e8a2d10e3defd111fdb62dcd5be23ae2c06da77e8fcffb", size = 10022824 },
    { url = "https://files.pythonhosted.org/packages/cd/70/37c234c220366993e8cffcbd6cadbf332bfc848cbd6f45b02bade17e0149/ruff-0.12.4-py3-none-manylinux_2_17_i686.manylinux2014_i686.whl", hash = "sha256:a7dea966bcb55d4ecc4cc3270bccb6f87a337326c9dcd3c07d5b97000dbff41c", size = 11524414 },
    { url = "https://files.pythonhosted.org/packages/14/77/c30f9964f481b5e0e29dd6a1fae1f769ac3fd468eb76fdd5661936edd262/ruff-0.12.4-py3-none-manylinux_2_17_ppc64.manylinux2014_ppc64.whl", hash = "sha256:afcfa3ab5ab5dd0e1c39bf286d829e042a15e966b3726eea79528e2e24d8371a", size = 12419216 },
    { url = "https://files.pythonhosted.org/packages/6e/79/af7fe0a4202dce4ef62c5e33fecbed07f0178f5b4dd9c0d2fcff5ab4a47c/ruff-0.12.4-py3-none-manylinux_2_17_ppc64le.manylinux2014_ppc64le.whl", hash = "sha256:c057ce464b1413c926cdb203a0f858cd52f3e73dcb3270a3318d1630f6395bb3", size = 11976756 },
    { url = "https://files.pythonhosted.org/packages/09/d1/33fb1fc00e20a939c305dbe2f80df7c28ba9193f7a85470b982815a2dc6a/ruff-0.12.4-py3-none-manylinux_2_17_s390x.manylinux2014_s390x.whl", hash = "sha256:e64b90d1122dc2713330350626b10d60818930819623abbb56535c6466cce045", size = 11020019 },
    { url = "https://files.pythonhosted.org/packages/64/f4/e3cd7f7bda646526f09693e2e02bd83d85fff8a8222c52cf9681c0d30843/ruff-0.12.4-py3-none-manylinux_2_17_x86_64.manylinux2014_x86_64.whl", hash = "sha256:2abc48f3d9667fdc74022380b5c745873499ff827393a636f7a59da1515e7c57", size = 11277890 },
    { url = "https://files.pythonhosted.org/packages/5e/d0/69a85fb8b94501ff1a4f95b7591505e8983f38823da6941eb5b6badb1e3a/ruff-0.12.4-py3-none-musllinux_1_2_aarch64.whl", hash = "sha256:2b2449dc0c138d877d629bea151bee8c0ae3b8e9c43f5fcaafcd0c0d0726b184", size = 10348539 },
    { url = "https://files.pythonhosted.org/packages/16/a0/91372d1cb1678f7d42d4893b88c252b01ff1dffcad09ae0c51aa2542275f/ruff-0.12.4-py3-none-musllinux_1_2_armv7l.whl", hash = "sha256:56e45bb11f625db55f9b70477062e6a1a04d53628eda7784dce6e0f55fd549eb", size = 10009579 },
    { url = "https://files.pythonhosted.org/packages/23/1b/c4a833e3114d2cc0f677e58f1df6c3b20f62328dbfa710b87a1636a5e8eb/ruff-0.12.4-py3-none-musllinux_1_2_i686.whl", hash = "sha256:478fccdb82ca148a98a9ff43658944f7ab5ec41c3c49d77cd99d44da019371a1", size = 10942982 },
    { url = "https://files.pythonhosted.org/packages/ff/ce/ce85e445cf0a5dd8842f2f0c6f0018eedb164a92bdf3eda51984ffd4d989/ruff-0.12.4-py3-none-musllinux_1_2_x86_64.whl", hash = "sha256:0fc426bec2e4e5f4c4f182b9d2ce6a75c85ba9bcdbe5c6f2a74fcb8df437df4b", size = 11343331 },
    { url = "https://files.pythonhosted.org/packages/35/cf/441b7fc58368455233cfb5b77206c849b6dfb48b23de532adcc2e50ccc06/ruff-0.12.4-py3-none-win32.whl", hash = "sha256:4de27977827893cdfb1211d42d84bc180fceb7b72471104671c59be37041cf93", size = 10267904 },
    { url = "https://files.pythonhosted.org/packages/ce/7e/20af4a0df5e1299e7368d5ea4350412226afb03d95507faae94c80f00afd/ruff-0.12.4-py3-none-win_amd64.whl", hash = "sha256:fe0b9e9eb23736b453143d72d2ceca5db323963330d5b7859d60d101147d461a", size = 11209038 },
    { url = "https://files.pythonhosted.org/packages/11/02/8857d0dfb8f44ef299a5dfd898f673edefb71e3b533b3b9d2db4c832dd13/ruff-0.12.4-py3-none-win_arm64.whl", hash = "sha256:0618ec4442a83ab545e5b71202a5c0ed7791e8471435b94e655b570a5031a98e", size = 10469336 },
]

[[package]]
name = "scrum-checkup"
version = "0.1.0"
source = { editable = "apps/scrum_checkup" }
dependencies = [
    { name = "discord-py" },
    { name = "llmgine" },
    { name = "org-tools" },
    { name = "org-types" },
    { name = "python-dotenv" },
]

[package.metadata]
requires-dist = [
    { name = "discord-py", specifier = ">=2.3.2" },
    { name = "llmgine", editable = "llmgine" },
    { name = "org-tools", editable = "libs/org_tools" },
    { name = "org-types", editable = "libs/org_types" },
    { name = "python-dotenv", specifier = ">=1.1.0" },
]

[[package]]
name = "sentry-sdk"
version = "2.33.0"
source = { registry = "https://pypi.org/simple" }
dependencies = [
    { name = "certifi" },
    { name = "urllib3" },
]
sdist = { url = "https://files.pythonhosted.org/packages/09/0b/6139f589436c278b33359845ed77019cd093c41371f898283bbc14d26c02/sentry_sdk-2.33.0.tar.gz", hash = "sha256:cdceed05e186846fdf80ceea261fe0a11ebc93aab2f228ed73d076a07804152e", size = 335233 }
wheels = [
    { url = "https://files.pythonhosted.org/packages/93/e5/f24e9f81c9822a24a2627cfcb44c10a3971382e67e5015c6e068421f5787/sentry_sdk-2.33.0-py2.py3-none-any.whl", hash = "sha256:a762d3f19a1c240e16c98796f2a5023f6e58872997d5ae2147ac3ed378b23ec2", size = 356397 },
]

[[package]]
name = "shellingham"
version = "1.5.4"
source = { registry = "https://pypi.org/simple" }
sdist = { url = "https://files.pythonhosted.org/packages/58/15/8b3609fd3830ef7b27b655beb4b4e9c62313a4e8da8c676e142cc210d58e/shellingham-1.5.4.tar.gz", hash = "sha256:8dbca0739d487e5bd35ab3ca4b36e11c4078f3a234bfce294b0a0291363404de", size = 10310 }
wheels = [
    { url = "https://files.pythonhosted.org/packages/e0/f9/0595336914c5619e5f28a1fb793285925a8cd4b432c9da0a987836c7f822/shellingham-1.5.4-py2.py3-none-any.whl", hash = "sha256:7ecfff8f2fd72616f7481040475a65b2bf8af90a56c89140852d1120324e8686", size = 9755 },
]

[[package]]
name = "six"
version = "1.17.0"
source = { registry = "https://pypi.org/simple" }
sdist = { url = "https://files.pythonhosted.org/packages/94/e7/b2c673351809dca68a0e064b6af791aa332cf192da575fd474ed7d6f16a2/six-1.17.0.tar.gz", hash = "sha256:ff70335d468e7eb6ec65b95b99d3a2836546063f63acc5171de367e834932a81", size = 34031 }
wheels = [
    { url = "https://files.pythonhosted.org/packages/b7/ce/149a00dd41f10bc29e5921b496af8b574d8413afcd5e30dfa0ed46c2cc5e/six-1.17.0-py2.py3-none-any.whl", hash = "sha256:4721f391ed90541fddacab5acf947aa0d3dc7d27b2e1e8eda2be8970586c3274", size = 11050 },
]

[[package]]
name = "sniffio"
version = "1.3.1"
source = { registry = "https://pypi.org/simple" }
sdist = { url = "https://files.pythonhosted.org/packages/a2/87/a6771e1546d97e7e041b6ae58d80074f81b7d5121207425c964ddf5cfdbd/sniffio-1.3.1.tar.gz", hash = "sha256:f4324edc670a0f49750a81b895f35c3adb843cca46f0530f79fc1babb23789dc", size = 20372 }
wheels = [
    { url = "https://files.pythonhosted.org/packages/e9/44/75a9c9421471a6c4805dbf2356f7c181a29c1879239abab1ea2cc8f38b40/sniffio-1.3.1-py3-none-any.whl", hash = "sha256:2f6da418d1f1e0fddd844478f41680e794e6051915791a034ff65e5f100525a2", size = 10235 },
]

[[package]]
name = "soupsieve"
version = "2.7"
source = { registry = "https://pypi.org/simple" }
sdist = { url = "https://files.pythonhosted.org/packages/3f/f4/4a80cd6ef364b2e8b65b15816a843c0980f7a5a2b4dc701fc574952aa19f/soupsieve-2.7.tar.gz", hash = "sha256:ad282f9b6926286d2ead4750552c8a6142bc4c783fd66b0293547c8fe6ae126a", size = 103418 }
wheels = [
    { url = "https://files.pythonhosted.org/packages/e7/9c/0e6afc12c269578be5c0c1c9f4b49a8d32770a080260c333ac04cc1c832d/soupsieve-2.7-py3-none-any.whl", hash = "sha256:6e60cc5c1ffaf1cebcc12e8188320b72071e922c2e897f737cadce79ad5d30c4", size = 36677 },
]

[[package]]
name = "sqlalchemy"
version = "2.0.41"
source = { registry = "https://pypi.org/simple" }
dependencies = [
    { name = "greenlet", marker = "(python_full_version < '3.14' and platform_machine == 'AMD64') or (python_full_version < '3.14' and platform_machine == 'WIN32') or (python_full_version < '3.14' and platform_machine == 'aarch64') or (python_full_version < '3.14' and platform_machine == 'amd64') or (python_full_version < '3.14' and platform_machine == 'ppc64le') or (python_full_version < '3.14' and platform_machine == 'win32') or (python_full_version < '3.14' and platform_machine == 'x86_64')" },
    { name = "typing-extensions" },
]
sdist = { url = "https://files.pythonhosted.org/packages/63/66/45b165c595ec89aa7dcc2c1cd222ab269bc753f1fc7a1e68f8481bd957bf/sqlalchemy-2.0.41.tar.gz", hash = "sha256:edba70118c4be3c2b1f90754d308d0b79c6fe2c0fdc52d8ddf603916f83f4db9", size = 9689424 }
wheels = [
    { url = "https://files.pythonhosted.org/packages/d3/ad/2e1c6d4f235a97eeef52d0200d8ddda16f6c4dd70ae5ad88c46963440480/sqlalchemy-2.0.41-cp313-cp313-macosx_10_13_x86_64.whl", hash = "sha256:4eeb195cdedaf17aab6b247894ff2734dcead6c08f748e617bfe05bd5a218443", size = 2115491 },
    { url = "https://files.pythonhosted.org/packages/cf/8d/be490e5db8400dacc89056f78a52d44b04fbf75e8439569d5b879623a53b/sqlalchemy-2.0.41-cp313-cp313-macosx_11_0_arm64.whl", hash = "sha256:d4ae769b9c1c7757e4ccce94b0641bc203bbdf43ba7a2413ab2523d8d047d8dc", size = 2102827 },
    { url = "https://files.pythonhosted.org/packages/a0/72/c97ad430f0b0e78efaf2791342e13ffeafcbb3c06242f01a3bb8fe44f65d/sqlalchemy-2.0.41-cp313-cp313-manylinux_2_17_aarch64.manylinux2014_aarch64.whl", hash = "sha256:a62448526dd9ed3e3beedc93df9bb6b55a436ed1474db31a2af13b313a70a7e1", size = 3225224 },
    { url = "https://files.pythonhosted.org/packages/5e/51/5ba9ea3246ea068630acf35a6ba0d181e99f1af1afd17e159eac7e8bc2b8/sqlalchemy-2.0.41-cp313-cp313-manylinux_2_17_x86_64.manylinux2014_x86_64.whl", hash = "sha256:dc56c9788617b8964ad02e8fcfeed4001c1f8ba91a9e1f31483c0dffb207002a", size = 3230045 },
    { url = "https://files.pythonhosted.org/packages/78/2f/8c14443b2acea700c62f9b4a8bad9e49fc1b65cfb260edead71fd38e9f19/sqlalchemy-2.0.41-cp313-cp313-musllinux_1_2_aarch64.whl", hash = "sha256:c153265408d18de4cc5ded1941dcd8315894572cddd3c58df5d5b5705b3fa28d", size = 3159357 },
    { url = "https://files.pythonhosted.org/packages/fc/b2/43eacbf6ccc5276d76cea18cb7c3d73e294d6fb21f9ff8b4eef9b42bbfd5/sqlalchemy-2.0.41-cp313-cp313-musllinux_1_2_x86_64.whl", hash = "sha256:4f67766965996e63bb46cfbf2ce5355fc32d9dd3b8ad7e536a920ff9ee422e23", size = 3197511 },
    { url = "https://files.pythonhosted.org/packages/fa/2e/677c17c5d6a004c3c45334ab1dbe7b7deb834430b282b8a0f75ae220c8eb/sqlalchemy-2.0.41-cp313-cp313-win32.whl", hash = "sha256:bfc9064f6658a3d1cadeaa0ba07570b83ce6801a1314985bf98ec9b95d74e15f", size = 2082420 },
    { url = "https://files.pythonhosted.org/packages/e9/61/e8c1b9b6307c57157d328dd8b8348ddc4c47ffdf1279365a13b2b98b8049/sqlalchemy-2.0.41-cp313-cp313-win_amd64.whl", hash = "sha256:82ca366a844eb551daff9d2e6e7a9e5e76d2612c8564f58db6c19a726869c1df", size = 2108329 },
    { url = "https://files.pythonhosted.org/packages/1c/fc/9ba22f01b5cdacc8f5ed0d22304718d2c758fce3fd49a5372b886a86f37c/sqlalchemy-2.0.41-py3-none-any.whl", hash = "sha256:57df5dc6fdb5ed1a88a1ed2195fd31927e705cad62dedd86b46972752a80f576", size = 1911224 },
]

[[package]]
name = "sse-starlette"
version = "2.4.1"
source = { registry = "https://pypi.org/simple" }
dependencies = [
    { name = "anyio" },
]
sdist = { url = "https://files.pythonhosted.org/packages/07/3e/eae74d8d33e3262bae0a7e023bb43d8bdd27980aa3557333f4632611151f/sse_starlette-2.4.1.tar.gz", hash = "sha256:7c8a800a1ca343e9165fc06bbda45c78e4c6166320707ae30b416c42da070926", size = 18635 }
wheels = [
    { url = "https://files.pythonhosted.org/packages/e4/f1/6c7eaa8187ba789a6dd6d74430307478d2a91c23a5452ab339b6fbe15a08/sse_starlette-2.4.1-py3-none-any.whl", hash = "sha256:08b77ea898ab1a13a428b2b6f73cfe6d0e607a7b4e15b9bb23e4a37b087fd39a", size = 10824 },
]

[[package]]
name = "stack-data"
version = "0.6.3"
source = { registry = "https://pypi.org/simple" }
dependencies = [
    { name = "asttokens" },
    { name = "executing" },
    { name = "pure-eval" },
]
sdist = { url = "https://files.pythonhosted.org/packages/28/e3/55dcc2cfbc3ca9c29519eb6884dd1415ecb53b0e934862d3559ddcb7e20b/stack_data-0.6.3.tar.gz", hash = "sha256:836a778de4fec4dcd1dcd89ed8abff8a221f58308462e1c4aa2a3cf30148f0b9", size = 44707 }
wheels = [
    { url = "https://files.pythonhosted.org/packages/f1/7b/ce1eafaf1a76852e2ec9b22edecf1daa58175c090266e9f6c64afcd81d91/stack_data-0.6.3-py3-none-any.whl", hash = "sha256:d5558e0c25a4cb0853cddad3d77da9891a08cb85dd9f9f91b9f8cd66e511e695", size = 24521 },
]

[[package]]
name = "starlette"
version = "0.47.1"
source = { registry = "https://pypi.org/simple" }
dependencies = [
    { name = "anyio" },
]
sdist = { url = "https://files.pythonhosted.org/packages/0a/69/662169fdb92fb96ec3eaee218cf540a629d629c86d7993d9651226a6789b/starlette-0.47.1.tar.gz", hash = "sha256:aef012dd2b6be325ffa16698f9dc533614fb1cebd593a906b90dc1025529a79b", size = 2583072 }
wheels = [
    { url = "https://files.pythonhosted.org/packages/82/95/38ef0cd7fa11eaba6a99b3c4f5ac948d8bc6ff199aabd327a29cc000840c/starlette-0.47.1-py3-none-any.whl", hash = "sha256:5e11c9f5c7c3f24959edbf2dffdc01bba860228acf657129467d8a7468591527", size = 72747 },
]

[[package]]
name = "tenacity"
version = "9.1.2"
source = { registry = "https://pypi.org/simple" }
sdist = { url = "https://files.pythonhosted.org/packages/0a/d4/2b0cd0fe285e14b36db076e78c93766ff1d529d70408bd1d2a5a84f1d929/tenacity-9.1.2.tar.gz", hash = "sha256:1169d376c297e7de388d18b4481760d478b0e99a777cad3a9c86e556f4b697cb", size = 48036 }
wheels = [
    { url = "https://files.pythonhosted.org/packages/e5/30/643397144bfbfec6f6ef821f36f33e57d35946c44a2352d3c9f0ae847619/tenacity-9.1.2-py3-none-any.whl", hash = "sha256:f77bf36710d8b73a50b2dd155c97b870017ad21afe6ab300326b0371b3b05138", size = 28248 },
]

[[package]]
name = "text-unidecode"
version = "1.3"
source = { registry = "https://pypi.org/simple" }
sdist = { url = "https://files.pythonhosted.org/packages/ab/e2/e9a00f0ccb71718418230718b3d900e71a5d16e701a3dae079a21e9cd8f8/text-unidecode-1.3.tar.gz", hash = "sha256:bad6603bb14d279193107714b288be206cac565dfa49aa5b105294dd5c4aab93", size = 76885 }
wheels = [
    { url = "https://files.pythonhosted.org/packages/a6/a5/c0b6468d3824fe3fde30dbb5e1f687b291608f9473681bbf7dabbf5a87d7/text_unidecode-1.3-py2.py3-none-any.whl", hash = "sha256:1311f10e8b895935241623731c2ba64f4c455287888b18189350b67134a822e8", size = 78154 },
]

[[package]]
name = "textual"
version = "4.0.0"
source = { registry = "https://pypi.org/simple" }
dependencies = [
    { name = "markdown-it-py", extra = ["linkify", "plugins"] },
    { name = "platformdirs" },
    { name = "rich" },
    { name = "typing-extensions" },
]
sdist = { url = "https://files.pythonhosted.org/packages/f1/22/a2812ab1e5b0cb3a327a4ea79b430234c2271ba13462b989f435b40a247d/textual-4.0.0.tar.gz", hash = "sha256:1cab4ea3cfc0e47ae773405cdd6bc2a17ed76ff7b648379ac8017ea89c5ad28c", size = 1606128 }
wheels = [
    { url = "https://files.pythonhosted.org/packages/d8/e4/ebe27c54d2534cc41d00ea1d78b783763f97abf3e3d6dd41e5536daa52a5/textual-4.0.0-py3-none-any.whl", hash = "sha256:214051640f890676a670aa7d29cd2a37d27cfe6b2cf866e9d5abc3b6c89c5800", size = 692382 },
]

[[package]]
name = "tiktoken"
version = "0.9.0"
source = { registry = "https://pypi.org/simple" }
dependencies = [
    { name = "regex" },
    { name = "requests" },
]
sdist = { url = "https://files.pythonhosted.org/packages/ea/cf/756fedf6981e82897f2d570dd25fa597eb3f4459068ae0572d7e888cfd6f/tiktoken-0.9.0.tar.gz", hash = "sha256:d02a5ca6a938e0490e1ff957bc48c8b078c88cb83977be1625b1fd8aac792c5d", size = 35991 }
wheels = [
    { url = "https://files.pythonhosted.org/packages/7a/11/09d936d37f49f4f494ffe660af44acd2d99eb2429d60a57c71318af214e0/tiktoken-0.9.0-cp313-cp313-macosx_10_13_x86_64.whl", hash = "sha256:2b0e8e05a26eda1249e824156d537015480af7ae222ccb798e5234ae0285dbdb", size = 1064919 },
    { url = "https://files.pythonhosted.org/packages/80/0e/f38ba35713edb8d4197ae602e80837d574244ced7fb1b6070b31c29816e0/tiktoken-0.9.0-cp313-cp313-macosx_11_0_arm64.whl", hash = "sha256:27d457f096f87685195eea0165a1807fae87b97b2161fe8c9b1df5bd74ca6f63", size = 1007877 },
    { url = "https://files.pythonhosted.org/packages/fe/82/9197f77421e2a01373e27a79dd36efdd99e6b4115746ecc553318ecafbf0/tiktoken-0.9.0-cp313-cp313-manylinux_2_17_aarch64.manylinux2014_aarch64.whl", hash = "sha256:2cf8ded49cddf825390e36dd1ad35cd49589e8161fdcb52aa25f0583e90a3e01", size = 1140095 },
    { url = "https://files.pythonhosted.org/packages/f2/bb/4513da71cac187383541facd0291c4572b03ec23c561de5811781bbd988f/tiktoken-0.9.0-cp313-cp313-manylinux_2_17_x86_64.manylinux2014_x86_64.whl", hash = "sha256:cc156cb314119a8bb9748257a2eaebd5cc0753b6cb491d26694ed42fc7cb3139", size = 1195649 },
    { url = "https://files.pythonhosted.org/packages/fa/5c/74e4c137530dd8504e97e3a41729b1103a4ac29036cbfd3250b11fd29451/tiktoken-0.9.0-cp313-cp313-musllinux_1_2_x86_64.whl", hash = "sha256:cd69372e8c9dd761f0ab873112aba55a0e3e506332dd9f7522ca466e817b1b7a", size = 1258465 },
    { url = "https://files.pythonhosted.org/packages/de/a8/8f499c179ec900783ffe133e9aab10044481679bb9aad78436d239eee716/tiktoken-0.9.0-cp313-cp313-win_amd64.whl", hash = "sha256:5ea0edb6f83dc56d794723286215918c1cde03712cbbafa0348b33448faf5b95", size = 894669 },
]

[[package]]
name = "tokenizers"
version = "0.21.2"
source = { registry = "https://pypi.org/simple" }
dependencies = [
    { name = "huggingface-hub" },
]
sdist = { url = "https://files.pythonhosted.org/packages/ab/2d/b0fce2b8201635f60e8c95990080f58461cc9ca3d5026de2e900f38a7f21/tokenizers-0.21.2.tar.gz", hash = "sha256:fdc7cffde3e2113ba0e6cc7318c40e3438a4d74bbc62bf04bcc63bdfb082ac77", size = 351545 }
wheels = [
    { url = "https://files.pythonhosted.org/packages/1d/cc/2936e2d45ceb130a21d929743f1e9897514691bec123203e10837972296f/tokenizers-0.21.2-cp39-abi3-macosx_10_12_x86_64.whl", hash = "sha256:342b5dfb75009f2255ab8dec0041287260fed5ce00c323eb6bab639066fef8ec", size = 2875206 },
    { url = "https://files.pythonhosted.org/packages/6c/e6/33f41f2cc7861faeba8988e7a77601407bf1d9d28fc79c5903f8f77df587/tokenizers-0.21.2-cp39-abi3-macosx_11_0_arm64.whl", hash = "sha256:126df3205d6f3a93fea80c7a8a266a78c1bd8dd2fe043386bafdd7736a23e45f", size = 2732655 },
    { url = "https://files.pythonhosted.org/packages/33/2b/1791eb329c07122a75b01035b1a3aa22ad139f3ce0ece1b059b506d9d9de/tokenizers-0.21.2-cp39-abi3-manylinux_2_17_aarch64.manylinux2014_aarch64.whl", hash = "sha256:4a32cd81be21168bd0d6a0f0962d60177c447a1aa1b1e48fa6ec9fc728ee0b12", size = 3019202 },
    { url = "https://files.pythonhosted.org/packages/05/15/fd2d8104faa9f86ac68748e6f7ece0b5eb7983c7efc3a2c197cb98c99030/tokenizers-0.21.2-cp39-abi3-manylinux_2_17_armv7l.manylinux2014_armv7l.whl", hash = "sha256:8bd8999538c405133c2ab999b83b17c08b7fc1b48c1ada2469964605a709ef91", size = 2934539 },
    { url = "https://files.pythonhosted.org/packages/a5/2e/53e8fd053e1f3ffbe579ca5f9546f35ac67cf0039ed357ad7ec57f5f5af0/tokenizers-0.21.2-cp39-abi3-manylinux_2_17_i686.manylinux2014_i686.whl", hash = "sha256:5e9944e61239b083a41cf8fc42802f855e1dca0f499196df37a8ce219abac6eb", size = 3248665 },
    { url = "https://files.pythonhosted.org/packages/00/15/79713359f4037aa8f4d1f06ffca35312ac83629da062670e8830917e2153/tokenizers-0.21.2-cp39-abi3-manylinux_2_17_ppc64le.manylinux2014_ppc64le.whl", hash = "sha256:514cd43045c5d546f01142ff9c79a96ea69e4b5cda09e3027708cb2e6d5762ab", size = 3451305 },
    { url = "https://files.pythonhosted.org/packages/38/5f/959f3a8756fc9396aeb704292777b84f02a5c6f25c3fc3ba7530db5feb2c/tokenizers-0.21.2-cp39-abi3-manylinux_2_17_s390x.manylinux2014_s390x.whl", hash = "sha256:b1b9405822527ec1e0f7d8d2fdb287a5730c3a6518189c968254a8441b21faae", size = 3214757 },
    { url = "https://files.pythonhosted.org/packages/c5/74/f41a432a0733f61f3d21b288de6dfa78f7acff309c6f0f323b2833e9189f/tokenizers-0.21.2-cp39-abi3-manylinux_2_17_x86_64.manylinux2014_x86_64.whl", hash = "sha256:fed9a4d51c395103ad24f8e7eb976811c57fbec2af9f133df471afcd922e5020", size = 3121887 },
    { url = "https://files.pythonhosted.org/packages/3c/6a/bc220a11a17e5d07b0dfb3b5c628621d4dcc084bccd27cfaead659963016/tokenizers-0.21.2-cp39-abi3-musllinux_1_2_aarch64.whl", hash = "sha256:2c41862df3d873665ec78b6be36fcc30a26e3d4902e9dd8608ed61d49a48bc19", size = 9091965 },
    { url = "https://files.pythonhosted.org/packages/6c/bd/ac386d79c4ef20dc6f39c4706640c24823dca7ebb6f703bfe6b5f0292d88/tokenizers-0.21.2-cp39-abi3-musllinux_1_2_armv7l.whl", hash = "sha256:ed21dc7e624e4220e21758b2e62893be7101453525e3d23264081c9ef9a6d00d", size = 9053372 },
    { url = "https://files.pythonhosted.org/packages/63/7b/5440bf203b2a5358f074408f7f9c42884849cd9972879e10ee6b7a8c3b3d/tokenizers-0.21.2-cp39-abi3-musllinux_1_2_i686.whl", hash = "sha256:0e73770507e65a0e0e2a1affd6b03c36e3bc4377bd10c9ccf51a82c77c0fe365", size = 9298632 },
    { url = "https://files.pythonhosted.org/packages/a4/d2/faa1acac3f96a7427866e94ed4289949b2524f0c1878512516567d80563c/tokenizers-0.21.2-cp39-abi3-musllinux_1_2_x86_64.whl", hash = "sha256:106746e8aa9014a12109e58d540ad5465b4c183768ea96c03cbc24c44d329958", size = 9470074 },
    { url = "https://files.pythonhosted.org/packages/d8/a5/896e1ef0707212745ae9f37e84c7d50269411aef2e9ccd0de63623feecdf/tokenizers-0.21.2-cp39-abi3-win32.whl", hash = "sha256:cabda5a6d15d620b6dfe711e1af52205266d05b379ea85a8a301b3593c60e962", size = 2330115 },
    { url = "https://files.pythonhosted.org/packages/13/c3/cc2755ee10be859c4338c962a35b9a663788c0c0b50c0bdd8078fb6870cf/tokenizers-0.21.2-cp39-abi3-win_amd64.whl", hash = "sha256:58747bb898acdb1007f37a7bbe614346e98dc28708ffb66a3fd50ce169ac6c98", size = 2509918 },
]

[[package]]
name = "tox"
version = "4.27.0"
source = { registry = "https://pypi.org/simple" }
dependencies = [
    { name = "cachetools" },
    { name = "chardet" },
    { name = "colorama" },
    { name = "filelock" },
    { name = "packaging" },
    { name = "platformdirs" },
    { name = "pluggy" },
    { name = "pyproject-api" },
    { name = "virtualenv" },
]
sdist = { url = "https://files.pythonhosted.org/packages/a5/b7/19c01717747076f63c54d871ada081cd711a7c9a7572f2225675c3858b94/tox-4.27.0.tar.gz", hash = "sha256:b97d5ecc0c0d5755bcc5348387fef793e1bfa68eb33746412f4c60881d7f5f57", size = 198351 }
wheels = [
    { url = "https://files.pythonhosted.org/packages/c1/3a/30889167f41ecaffb957ec4409e1cbc1d5d558a5bbbdfb734a5b9911930f/tox-4.27.0-py3-none-any.whl", hash = "sha256:2b8a7fb986b82aa2c830c0615082a490d134e0626dbc9189986da46a313c4f20", size = 173441 },
]

[[package]]
name = "tox-uv"
version = "1.26.1"
source = { registry = "https://pypi.org/simple" }
dependencies = [
    { name = "packaging" },
    { name = "tox" },
    { name = "uv" },
]
sdist = { url = "https://files.pythonhosted.org/packages/cf/00/98e564731fc361cc2f1e39c58d2feb0b4c9f9a7cb06f0c769cdeb9a98004/tox_uv-1.26.1.tar.gz", hash = "sha256:241cc530b4a80436c4487977c8303d9aace398c6561d5e7d8845606fa7d482ab", size = 21849 }
wheels = [
    { url = "https://files.pythonhosted.org/packages/fa/0b/e47c1bb2bc9e20b22a6913ea2162b7bb5729d38924fa2c1d4eaf95d3b36f/tox_uv-1.26.1-py3-none-any.whl", hash = "sha256:edc25b254e5cdbb13fc5d23d6d05b511dee562ab72b0e99da4a874a78018c38e", size = 16661 },
]

[[package]]
name = "tqdm"
version = "4.67.1"
source = { registry = "https://pypi.org/simple" }
dependencies = [
    { name = "colorama", marker = "sys_platform == 'win32'" },
]
sdist = { url = "https://files.pythonhosted.org/packages/a8/4b/29b4ef32e036bb34e4ab51796dd745cdba7ed47ad142a9f4a1eb8e0c744d/tqdm-4.67.1.tar.gz", hash = "sha256:f8aef9c52c08c13a65f30ea34f4e5aac3fd1a34959879d7e59e63027286627f2", size = 169737 }
wheels = [
    { url = "https://files.pythonhosted.org/packages/d0/30/dc54f88dd4a2b5dc8a0279bdd7270e735851848b762aeb1c1184ed1f6b14/tqdm-4.67.1-py3-none-any.whl", hash = "sha256:26445eca388f82e72884e0d580d5464cd801a3ea01e63e5601bdff9ba6a48de2", size = 78540 },
]

[[package]]
name = "traitlets"
version = "5.14.3"
source = { registry = "https://pypi.org/simple" }
sdist = { url = "https://files.pythonhosted.org/packages/eb/79/72064e6a701c2183016abbbfedaba506d81e30e232a68c9f0d6f6fcd1574/traitlets-5.14.3.tar.gz", hash = "sha256:9ed0579d3502c94b4b3732ac120375cda96f923114522847de4b3bb98b96b6b7", size = 161621 }
wheels = [
    { url = "https://files.pythonhosted.org/packages/00/c0/8f5d070730d7836adc9c9b6408dec68c6ced86b304a9b26a14df072a6e8c/traitlets-5.14.3-py3-none-any.whl", hash = "sha256:b74e89e397b1ed28cc831db7aea759ba6640cb3de13090ca145426688ff1ac4f", size = 85359 },
]

[[package]]
name = "typer"
version = "0.16.0"
source = { registry = "https://pypi.org/simple" }
dependencies = [
    { name = "click" },
    { name = "rich" },
    { name = "shellingham" },
    { name = "typing-extensions" },
]
sdist = { url = "https://files.pythonhosted.org/packages/c5/8c/7d682431efca5fd290017663ea4588bf6f2c6aad085c7f108c5dbc316e70/typer-0.16.0.tar.gz", hash = "sha256:af377ffaee1dbe37ae9440cb4e8f11686ea5ce4e9bae01b84ae7c63b87f1dd3b", size = 102625 }
wheels = [
    { url = "https://files.pythonhosted.org/packages/76/42/3efaf858001d2c2913de7f354563e3a3a2f0decae3efe98427125a8f441e/typer-0.16.0-py3-none-any.whl", hash = "sha256:1f79bed11d4d02d4310e3c1b7ba594183bcedb0ac73b27a9e5f28f6fb5b98855", size = 46317 },
]

[[package]]
name = "typing-extensions"
version = "4.14.1"
source = { registry = "https://pypi.org/simple" }
sdist = { url = "https://files.pythonhosted.org/packages/98/5a/da40306b885cc8c09109dc2e1abd358d5684b1425678151cdaed4731c822/typing_extensions-4.14.1.tar.gz", hash = "sha256:38b39f4aeeab64884ce9f74c94263ef78f3c22467c8724005483154c26648d36", size = 107673 }
wheels = [
    { url = "https://files.pythonhosted.org/packages/b5/00/d631e67a838026495268c2f6884f3711a15a9a2a96cd244fdaea53b823fb/typing_extensions-4.14.1-py3-none-any.whl", hash = "sha256:d1e1e3b58374dc93031d6eda2420a48ea44a36c2b4766a4fdeb3710755731d76", size = 43906 },
]

[[package]]
name = "typing-inspection"
version = "0.4.1"
source = { registry = "https://pypi.org/simple" }
dependencies = [
    { name = "typing-extensions" },
]
sdist = { url = "https://files.pythonhosted.org/packages/f8/b1/0c11f5058406b3af7609f121aaa6b609744687f1d158b3c3a5bf4cc94238/typing_inspection-0.4.1.tar.gz", hash = "sha256:6ae134cc0203c33377d43188d4064e9b357dba58cff3185f22924610e70a9d28", size = 75726 }
wheels = [
    { url = "https://files.pythonhosted.org/packages/17/69/cd203477f944c353c31bade965f880aa1061fd6bf05ded0726ca845b6ff7/typing_inspection-0.4.1-py3-none-any.whl", hash = "sha256:389055682238f53b04f7badcb49b989835495a96700ced5dab2d8feae4b26f51", size = 14552 },
]

[[package]]
name = "tzdata"
version = "2025.2"
source = { registry = "https://pypi.org/simple" }
sdist = { url = "https://files.pythonhosted.org/packages/95/32/1a225d6164441be760d75c2c42e2780dc0873fe382da3e98a2e1e48361e5/tzdata-2025.2.tar.gz", hash = "sha256:b60a638fcc0daffadf82fe0f57e53d06bdec2f36c4df66280ae79bce6bd6f2b9", size = 196380 }
wheels = [
    { url = "https://files.pythonhosted.org/packages/5c/23/c7abc0ca0a1526a0774eca151daeb8de62ec457e77262b66b359c3c7679e/tzdata-2025.2-py2.py3-none-any.whl", hash = "sha256:1a403fada01ff9221ca8044d701868fa132215d84beb92242d9acd2147f667a8", size = 347839 },
]

[[package]]
name = "tzlocal"
version = "5.3.1"
source = { registry = "https://pypi.org/simple" }
dependencies = [
    { name = "tzdata", marker = "sys_platform == 'win32'" },
]
sdist = { url = "https://files.pythonhosted.org/packages/8b/2e/c14812d3d4d9cd1773c6be938f89e5735a1f11a9f184ac3639b93cef35d5/tzlocal-5.3.1.tar.gz", hash = "sha256:cceffc7edecefea1f595541dbd6e990cb1ea3d19bf01b2809f362a03dd7921fd", size = 30761 }
wheels = [
    { url = "https://files.pythonhosted.org/packages/c2/14/e2a54fabd4f08cd7af1c07030603c3356b74da07f7cc056e600436edfa17/tzlocal-5.3.1-py3-none-any.whl", hash = "sha256:eb1a66c3ef5847adf7a834f1be0800581b683b5608e74f86ecbcef8ab91bb85d", size = 18026 },
]

[[package]]
name = "uc-micro-py"
version = "1.0.3"
source = { registry = "https://pypi.org/simple" }
sdist = { url = "https://files.pythonhosted.org/packages/91/7a/146a99696aee0609e3712f2b44c6274566bc368dfe8375191278045186b8/uc-micro-py-1.0.3.tar.gz", hash = "sha256:d321b92cff673ec58027c04015fcaa8bb1e005478643ff4a500882eaab88c48a", size = 6043 }
wheels = [
    { url = "https://files.pythonhosted.org/packages/37/87/1f677586e8ac487e29672e4b17455758fce261de06a0d086167bb760361a/uc_micro_py-1.0.3-py3-none-any.whl", hash = "sha256:db1dffff340817673d7b466ec86114a9dc0e9d4d9b5ba229d9d60e5c12600cd5", size = 6229 },
]

[[package]]
name = "uritemplate"
version = "4.2.0"
source = { registry = "https://pypi.org/simple" }
sdist = { url = "https://files.pythonhosted.org/packages/98/60/f174043244c5306c9988380d2cb10009f91563fc4b31293d27e17201af56/uritemplate-4.2.0.tar.gz", hash = "sha256:480c2ed180878955863323eea31b0ede668795de182617fef9c6ca09e6ec9d0e", size = 33267 }
wheels = [
    { url = "https://files.pythonhosted.org/packages/a9/99/3ae339466c9183ea5b8ae87b34c0b897eda475d2aec2307cae60e5cd4f29/uritemplate-4.2.0-py3-none-any.whl", hash = "sha256:962201ba1c4edcab02e60f9a0d3821e82dfc5d2d6662a21abd533879bdb8a686", size = 11488 },
]

[[package]]
name = "urllib3"
version = "2.5.0"
source = { registry = "https://pypi.org/simple" }
sdist = { url = "https://files.pythonhosted.org/packages/15/22/9ee70a2574a4f4599c47dd506532914ce044817c7752a79b6a51286319bc/urllib3-2.5.0.tar.gz", hash = "sha256:3fc47733c7e419d4bc3f6b3dc2b4f890bb743906a30d56ba4a5bfa4bbff92760", size = 393185 }
wheels = [
    { url = "https://files.pythonhosted.org/packages/a7/c2/fe1e52489ae3122415c51f387e221dd0773709bad6c6cdaa599e8a2c5185/urllib3-2.5.0-py3-none-any.whl", hash = "sha256:e6b01673c0fa6a13e374b50871808eb3bf7046c4b125b216f6bf1cc604cff0dc", size = 129795 },
]

[[package]]
name = "uv"
version = "0.8.0"
source = { registry = "https://pypi.org/simple" }
sdist = { url = "https://files.pythonhosted.org/packages/f1/6c/0f42f6f59af910ab67ce5acb7f11e6341275cfe9cfa0b8a2ae97303e5775/uv-0.8.0.tar.gz", hash = "sha256:5d4b05056cc923e579007aede5ad1c3cf2c22628a89585f503b724521036748c", size = 3395163 }
wheels = [
    { url = "https://files.pythonhosted.org/packages/73/0a/07735385f63229c5a6079044861a7462b1f9ff02dc7c6a891d296ffed9b0/uv-0.8.0-py3-none-linux_armv6l.whl", hash = "sha256:7f1a7f9b10299d9db15acac6cdffc5af23c2b0fd6e56add6d6e5d100a82b5c1f", size = 17839329 },
    { url = "https://files.pythonhosted.org/packages/8e/c1/160b81f8c34bf5ea6bddde96f80f3f000d083482f2612a98725a9f714707/uv-0.8.0-py3-none-macosx_10_12_x86_64.whl", hash = "sha256:6aeecfef8955dafcbad24ef5258341f2fcdf969949f74ccaa16a7bf9c3ec44b4", size = 17952798 },
    { url = "https://files.pythonhosted.org/packages/9d/98/9a89983caa05cf998eea3dac1e6cff2e0ab8099be0695fd8b9dc6a5038a0/uv-0.8.0-py3-none-macosx_11_0_arm64.whl", hash = "sha256:2d0ebf05eaee75921b3f23e7401a56bc0732bcdabb7469081ab00769340a93b4", size = 16618272 },
    { url = "https://files.pythonhosted.org/packages/6e/8a/ed8c00d04c621b693c53cc9570ecddf766f8ff2078d6182eba55d0c20b10/uv-0.8.0-py3-none-manylinux_2_17_aarch64.manylinux2014_aarch64.musllinux_1_1_aarch64.whl", hash = "sha256:b784215c688c4eb54df62fb7506ba7c763fb8c9ba8457cd5dd48f0679f5d0328", size = 17199728 },
    { url = "https://files.pythonhosted.org/packages/c1/08/fd29a5f93576f81a4d912e60d98fcb78e727c293f57b5a703e121d1875f2/uv-0.8.0-py3-none-manylinux_2_17_armv7l.manylinux2014_armv7l.whl", hash = "sha256:422e6c61b1555478f34300663f0057d5d4fea788c50eae31b332d0cec2a71536", size = 17561205 },
    { url = "https://files.pythonhosted.org/packages/f3/28/80a4c04e0c843b16c2406a9a699dea4d2ac0f4863295194a7e202b917afa/uv-0.8.0-py3-none-manylinux_2_17_i686.manylinux2014_i686.whl", hash = "sha256:19bd1fc94de3714c41d9f9f4dbcfdd2feeca00439b2fb2212ece249649b85c72", size = 18337053 },
    { url = "https://files.pythonhosted.org/packages/00/43/8c86a21efced9d2617311b456a1e8ad76f4eba2d4809fe5a8d4639719949/uv-0.8.0-py3-none-manylinux_2_17_ppc64.manylinux2014_ppc64.whl", hash = "sha256:c039a27387033c84eb07023c941cb6c3f4d71336ada54b83866929af9db75839", size = 19484516 },
    { url = "https://files.pythonhosted.org/packages/38/0b/e74a16000ad8e5811ed648bb1801377b311640ed5b7033959fb5c80ab826/uv-0.8.0-py3-none-manylinux_2_17_ppc64le.manylinux2014_ppc64le.whl", hash = "sha256:6f5deec88789d0c03eba6af2e615e310eaa4426deb5c690f15e54f09d4a8ad0d", size = 19292816 },
    { url = "https://files.pythonhosted.org/packages/91/73/c8ee97f38adee10abfa7040ea5e3f5c37e0be2e67437346ba4dcce211d01/uv-0.8.0-py3-none-manylinux_2_17_s390x.manylinux2014_s390x.whl", hash = "sha256:d3fcbd19654f168e1cae3054ed75cfc0c80a452d0668f90fc579135de6d7588e", size = 18835921 },
    { url = "https://files.pythonhosted.org/packages/bf/94/b8609393606e2f80dec8d6e2a26b79d703857a9d761487cdd05d081d628f/uv-0.8.0-py3-none-manylinux_2_17_x86_64.manylinux2014_x86_64.whl", hash = "sha256:fb939490ce24d5f88ddebf2ceaf30c613b2bd27f2e67ae62ec0960baa5f8412d", size = 18708625 },
    { url = "https://files.pythonhosted.org/packages/2a/44/8754d0a27b4d52d8cce9a5d2e50196dc14a5b7c0739858eabf4abfec1740/uv-0.8.0-py3-none-manylinux_2_28_aarch64.whl", hash = "sha256:57af365c459d8e05274363cb10f4781a5e15b7b6f56d1427fd5b04302aa3d244", size = 17464028 },
    { url = "https://files.pythonhosted.org/packages/1c/17/ce98535a2f167feeea4d3b5f266239ebfe11ba5ceb1be3aad9772b35e9e0/uv-0.8.0-py3-none-musllinux_1_1_armv7l.whl", hash = "sha256:9fb57d550887e9858b8c7c0417e5aa3e9629c2ec851f1567f1cde2ba9bf2ee79", size = 17503466 },
    { url = "https://files.pythonhosted.org/packages/ce/37/3990cf8a19012010cd1fafce7934c0aaa8375712c8bc037e0c3ef148df0c/uv-0.8.0-py3-none-musllinux_1_1_i686.whl", hash = "sha256:7bd1ff23f8585e0e80024341aeb896b6b5ce94d43d3a95142be8e4bb3f1354b4", size = 17843023 },
    { url = "https://files.pythonhosted.org/packages/e0/91/b88ffc2355fe6c2d1695f42a4605ff0f2773d5bd1a62699757c84ccc6496/uv-0.8.0-py3-none-musllinux_1_1_x86_64.whl", hash = "sha256:29757a08499e4c4462efa4fcba664c8850eb7ab8ec04852582adb901591dcc50", size = 18862516 },
    { url = "https://files.pythonhosted.org/packages/37/39/c470b8de6e250fb8f146c3f72c396a9e9f457cfbb04618f430cc52a3a84f/uv-0.8.0-py3-none-win32.whl", hash = "sha256:84b03d7b34e1a8e62b34d13e88f434e3f1773a0841f7ba3603ca23d360529e84", size = 17757431 },
    { url = "https://files.pythonhosted.org/packages/fd/4e/4a69b1baa14dfee113f76c823ffa4e79cd6bc6452c24454382a6fa793f2a/uv-0.8.0-py3-none-win_amd64.whl", hash = "sha256:2f47fca8cb0301408ec1ae7f3e0388afb36fc36188d1775dbd8daf336bf5be6f", size = 19493722 },
    { url = "https://files.pythonhosted.org/packages/79/95/2803b563c61cd9b26f89a15b248d7e2ee5bbfbac892966ebd09111613f38/uv-0.8.0-py3-none-win_arm64.whl", hash = "sha256:aefc09b9a580f7f41a2358462215538f3806de60c6f20ade4a25ee4d678267e1", size = 18090168 },
]

[[package]]
name = "uvicorn"
version = "0.35.0"
source = { registry = "https://pypi.org/simple" }
dependencies = [
    { name = "click" },
    { name = "h11" },
]
sdist = { url = "https://files.pythonhosted.org/packages/5e/42/e0e305207bb88c6b8d3061399c6a961ffe5fbb7e2aa63c9234df7259e9cd/uvicorn-0.35.0.tar.gz", hash = "sha256:bc662f087f7cf2ce11a1d7fd70b90c9f98ef2e2831556dd078d131b96cc94a01", size = 78473 }
wheels = [
    { url = "https://files.pythonhosted.org/packages/d2/e2/dc81b1bd1dcfe91735810265e9d26bc8ec5da45b4c0f6237e286819194c3/uvicorn-0.35.0-py3-none-any.whl", hash = "sha256:197535216b25ff9b785e29a0b79199f55222193d47f820816e7da751e9bc8d4a", size = 66406 },
]

[package.optional-dependencies]
standard = [
    { name = "colorama", marker = "sys_platform == 'win32'" },
    { name = "httptools" },
    { name = "python-dotenv" },
    { name = "pyyaml" },
    { name = "uvloop", marker = "platform_python_implementation != 'PyPy' and sys_platform != 'cygwin' and sys_platform != 'win32'" },
    { name = "watchfiles" },
    { name = "websockets" },
]

[[package]]
name = "uvloop"
version = "0.21.0"
source = { registry = "https://pypi.org/simple" }
sdist = { url = "https://files.pythonhosted.org/packages/af/c0/854216d09d33c543f12a44b393c402e89a920b1a0a7dc634c42de91b9cf6/uvloop-0.21.0.tar.gz", hash = "sha256:3bf12b0fda68447806a7ad847bfa591613177275d35b6724b1ee573faa3704e3", size = 2492741 }
wheels = [
    { url = "https://files.pythonhosted.org/packages/3f/8d/2cbef610ca21539f0f36e2b34da49302029e7c9f09acef0b1c3b5839412b/uvloop-0.21.0-cp313-cp313-macosx_10_13_universal2.whl", hash = "sha256:bfd55dfcc2a512316e65f16e503e9e450cab148ef11df4e4e679b5e8253a5281", size = 1468123 },
    { url = "https://files.pythonhosted.org/packages/93/0d/b0038d5a469f94ed8f2b2fce2434a18396d8fbfb5da85a0a9781ebbdec14/uvloop-0.21.0-cp313-cp313-macosx_10_13_x86_64.whl", hash = "sha256:787ae31ad8a2856fc4e7c095341cccc7209bd657d0e71ad0dc2ea83c4a6fa8af", size = 819325 },
    { url = "https://files.pythonhosted.org/packages/50/94/0a687f39e78c4c1e02e3272c6b2ccdb4e0085fda3b8352fecd0410ccf915/uvloop-0.21.0-cp313-cp313-manylinux_2_17_aarch64.manylinux2014_aarch64.whl", hash = "sha256:5ee4d4ef48036ff6e5cfffb09dd192c7a5027153948d85b8da7ff705065bacc6", size = 4582806 },
    { url = "https://files.pythonhosted.org/packages/d2/19/f5b78616566ea68edd42aacaf645adbf71fbd83fc52281fba555dc27e3f1/uvloop-0.21.0-cp313-cp313-manylinux_2_17_x86_64.manylinux2014_x86_64.whl", hash = "sha256:f3df876acd7ec037a3d005b3ab85a7e4110422e4d9c1571d4fc89b0fc41b6816", size = 4701068 },
    { url = "https://files.pythonhosted.org/packages/47/57/66f061ee118f413cd22a656de622925097170b9380b30091b78ea0c6ea75/uvloop-0.21.0-cp313-cp313-musllinux_1_2_aarch64.whl", hash = "sha256:bd53ecc9a0f3d87ab847503c2e1552b690362e005ab54e8a48ba97da3924c0dc", size = 4454428 },
    { url = "https://files.pythonhosted.org/packages/63/9a/0962b05b308494e3202d3f794a6e85abe471fe3cafdbcf95c2e8c713aabd/uvloop-0.21.0-cp313-cp313-musllinux_1_2_x86_64.whl", hash = "sha256:a5c39f217ab3c663dc699c04cbd50c13813e31d917642d459fdcec07555cc553", size = 4660018 },
]

[[package]]
name = "virtualenv"
version = "20.31.2"
source = { registry = "https://pypi.org/simple" }
dependencies = [
    { name = "distlib" },
    { name = "filelock" },
    { name = "platformdirs" },
]
sdist = { url = "https://files.pythonhosted.org/packages/56/2c/444f465fb2c65f40c3a104fd0c495184c4f2336d65baf398e3c75d72ea94/virtualenv-20.31.2.tar.gz", hash = "sha256:e10c0a9d02835e592521be48b332b6caee6887f332c111aa79a09b9e79efc2af", size = 6076316 }
wheels = [
    { url = "https://files.pythonhosted.org/packages/f3/40/b1c265d4b2b62b58576588510fc4d1fe60a86319c8de99fd8e9fec617d2c/virtualenv-20.31.2-py3-none-any.whl", hash = "sha256:36efd0d9650ee985f0cad72065001e66d49a6f24eb44d98980f630686243cf11", size = 6057982 },
]

[[package]]
name = "watchdog"
version = "6.0.0"
source = { registry = "https://pypi.org/simple" }
sdist = { url = "https://files.pythonhosted.org/packages/db/7d/7f3d619e951c88ed75c6037b246ddcf2d322812ee8ea189be89511721d54/watchdog-6.0.0.tar.gz", hash = "sha256:9ddf7c82fda3ae8e24decda1338ede66e1c99883db93711d8fb941eaa2d8c282", size = 131220 }
wheels = [
    { url = "https://files.pythonhosted.org/packages/68/98/b0345cabdce2041a01293ba483333582891a3bd5769b08eceb0d406056ef/watchdog-6.0.0-cp313-cp313-macosx_10_13_universal2.whl", hash = "sha256:490ab2ef84f11129844c23fb14ecf30ef3d8a6abafd3754a6f75ca1e6654136c", size = 96480 },
    { url = "https://files.pythonhosted.org/packages/85/83/cdf13902c626b28eedef7ec4f10745c52aad8a8fe7eb04ed7b1f111ca20e/watchdog-6.0.0-cp313-cp313-macosx_10_13_x86_64.whl", hash = "sha256:76aae96b00ae814b181bb25b1b98076d5fc84e8a53cd8885a318b42b6d3a5134", size = 88451 },
    { url = "https://files.pythonhosted.org/packages/fe/c4/225c87bae08c8b9ec99030cd48ae9c4eca050a59bf5c2255853e18c87b50/watchdog-6.0.0-cp313-cp313-macosx_11_0_arm64.whl", hash = "sha256:a175f755fc2279e0b7312c0035d52e27211a5bc39719dd529625b1930917345b", size = 89057 },
    { url = "https://files.pythonhosted.org/packages/a9/c7/ca4bf3e518cb57a686b2feb4f55a1892fd9a3dd13f470fca14e00f80ea36/watchdog-6.0.0-py3-none-manylinux2014_aarch64.whl", hash = "sha256:7607498efa04a3542ae3e05e64da8202e58159aa1fa4acddf7678d34a35d4f13", size = 79079 },
    { url = "https://files.pythonhosted.org/packages/5c/51/d46dc9332f9a647593c947b4b88e2381c8dfc0942d15b8edc0310fa4abb1/watchdog-6.0.0-py3-none-manylinux2014_armv7l.whl", hash = "sha256:9041567ee8953024c83343288ccc458fd0a2d811d6a0fd68c4c22609e3490379", size = 79078 },
    { url = "https://files.pythonhosted.org/packages/d4/57/04edbf5e169cd318d5f07b4766fee38e825d64b6913ca157ca32d1a42267/watchdog-6.0.0-py3-none-manylinux2014_i686.whl", hash = "sha256:82dc3e3143c7e38ec49d61af98d6558288c415eac98486a5c581726e0737c00e", size = 79076 },
    { url = "https://files.pythonhosted.org/packages/ab/cc/da8422b300e13cb187d2203f20b9253e91058aaf7db65b74142013478e66/watchdog-6.0.0-py3-none-manylinux2014_ppc64.whl", hash = "sha256:212ac9b8bf1161dc91bd09c048048a95ca3a4c4f5e5d4a7d1b1a7d5752a7f96f", size = 79077 },
    { url = "https://files.pythonhosted.org/packages/2c/3b/b8964e04ae1a025c44ba8e4291f86e97fac443bca31de8bd98d3263d2fcf/watchdog-6.0.0-py3-none-manylinux2014_ppc64le.whl", hash = "sha256:e3df4cbb9a450c6d49318f6d14f4bbc80d763fa587ba46ec86f99f9e6876bb26", size = 79078 },
    { url = "https://files.pythonhosted.org/packages/62/ae/a696eb424bedff7407801c257d4b1afda455fe40821a2be430e173660e81/watchdog-6.0.0-py3-none-manylinux2014_s390x.whl", hash = "sha256:2cce7cfc2008eb51feb6aab51251fd79b85d9894e98ba847408f662b3395ca3c", size = 79077 },
    { url = "https://files.pythonhosted.org/packages/b5/e8/dbf020b4d98251a9860752a094d09a65e1b436ad181faf929983f697048f/watchdog-6.0.0-py3-none-manylinux2014_x86_64.whl", hash = "sha256:20ffe5b202af80ab4266dcd3e91aae72bf2da48c0d33bdb15c66658e685e94e2", size = 79078 },
    { url = "https://files.pythonhosted.org/packages/07/f6/d0e5b343768e8bcb4cda79f0f2f55051bf26177ecd5651f84c07567461cf/watchdog-6.0.0-py3-none-win32.whl", hash = "sha256:07df1fdd701c5d4c8e55ef6cf55b8f0120fe1aef7ef39a1c6fc6bc2e606d517a", size = 79065 },
    { url = "https://files.pythonhosted.org/packages/db/d9/c495884c6e548fce18a8f40568ff120bc3a4b7b99813081c8ac0c936fa64/watchdog-6.0.0-py3-none-win_amd64.whl", hash = "sha256:cbafb470cf848d93b5d013e2ecb245d4aa1c8fd0504e863ccefa32445359d680", size = 79070 },
    { url = "https://files.pythonhosted.org/packages/33/e8/e40370e6d74ddba47f002a32919d91310d6074130fe4e17dabcafc15cbf1/watchdog-6.0.0-py3-none-win_ia64.whl", hash = "sha256:a1914259fa9e1454315171103c6a30961236f508b9b623eae470268bbcc6a22f", size = 79067 },
]

[[package]]
name = "watchfiles"
version = "1.1.0"
source = { registry = "https://pypi.org/simple" }
dependencies = [
    { name = "anyio" },
]
sdist = { url = "https://files.pythonhosted.org/packages/2a/9a/d451fcc97d029f5812e898fd30a53fd8c15c7bbd058fd75cfc6beb9bd761/watchfiles-1.1.0.tar.gz", hash = "sha256:693ed7ec72cbfcee399e92c895362b6e66d63dac6b91e2c11ae03d10d503e575", size = 94406 }
wheels = [
    { url = "https://files.pythonhosted.org/packages/d3/42/fae874df96595556a9089ade83be34a2e04f0f11eb53a8dbf8a8a5e562b4/watchfiles-1.1.0-cp313-cp313-macosx_10_12_x86_64.whl", hash = "sha256:5007f860c7f1f8df471e4e04aaa8c43673429047d63205d1630880f7637bca30", size = 402004 },
    { url = "https://files.pythonhosted.org/packages/fa/55/a77e533e59c3003d9803c09c44c3651224067cbe7fb5d574ddbaa31e11ca/watchfiles-1.1.0-cp313-cp313-macosx_11_0_arm64.whl", hash = "sha256:20ecc8abbd957046f1fe9562757903f5eaf57c3bce70929fda6c7711bb58074a", size = 393671 },
    { url = "https://files.pythonhosted.org/packages/05/68/b0afb3f79c8e832e6571022611adbdc36e35a44e14f129ba09709aa4bb7a/watchfiles-1.1.0-cp313-cp313-manylinux_2_17_aarch64.manylinux2014_aarch64.whl", hash = "sha256:f2f0498b7d2a3c072766dba3274fe22a183dbea1f99d188f1c6c72209a1063dc", size = 449772 },
    { url = "https://files.pythonhosted.org/packages/ff/05/46dd1f6879bc40e1e74c6c39a1b9ab9e790bf1f5a2fe6c08b463d9a807f4/watchfiles-1.1.0-cp313-cp313-manylinux_2_17_armv7l.manylinux2014_armv7l.whl", hash = "sha256:239736577e848678e13b201bba14e89718f5c2133dfd6b1f7846fa1b58a8532b", size = 456789 },
    { url = "https://files.pythonhosted.org/packages/8b/ca/0eeb2c06227ca7f12e50a47a3679df0cd1ba487ea19cf844a905920f8e95/watchfiles-1.1.0-cp313-cp313-manylinux_2_17_i686.manylinux2014_i686.whl", hash = "sha256:eff4b8d89f444f7e49136dc695599a591ff769300734446c0a86cba2eb2f9895", size = 482551 },
    { url = "https://files.pythonhosted.org/packages/31/47/2cecbd8694095647406645f822781008cc524320466ea393f55fe70eed3b/watchfiles-1.1.0-cp313-cp313-manylinux_2_17_ppc64le.manylinux2014_ppc64le.whl", hash = "sha256:12b0a02a91762c08f7264e2e79542f76870c3040bbc847fb67410ab81474932a", size = 597420 },
    { url = "https://files.pythonhosted.org/packages/d9/7e/82abc4240e0806846548559d70f0b1a6dfdca75c1b4f9fa62b504ae9b083/watchfiles-1.1.0-cp313-cp313-manylinux_2_17_s390x.manylinux2014_s390x.whl", hash = "sha256:29e7bc2eee15cbb339c68445959108803dc14ee0c7b4eea556400131a8de462b", size = 477950 },
    { url = "https://files.pythonhosted.org/packages/25/0d/4d564798a49bf5482a4fa9416dea6b6c0733a3b5700cb8a5a503c4b15853/watchfiles-1.1.0-cp313-cp313-manylinux_2_17_x86_64.manylinux2014_x86_64.whl", hash = "sha256:d9481174d3ed982e269c090f780122fb59cee6c3796f74efe74e70f7780ed94c", size = 451706 },
    { url = "https://files.pythonhosted.org/packages/81/b5/5516cf46b033192d544102ea07c65b6f770f10ed1d0a6d388f5d3874f6e4/watchfiles-1.1.0-cp313-cp313-musllinux_1_1_aarch64.whl", hash = "sha256:80f811146831c8c86ab17b640801c25dc0a88c630e855e2bef3568f30434d52b", size = 625814 },
    { url = "https://files.pythonhosted.org/packages/0c/dd/7c1331f902f30669ac3e754680b6edb9a0dd06dea5438e61128111fadd2c/watchfiles-1.1.0-cp313-cp313-musllinux_1_1_x86_64.whl", hash = "sha256:60022527e71d1d1fda67a33150ee42869042bce3d0fcc9cc49be009a9cded3fb", size = 622820 },
    { url = "https://files.pythonhosted.org/packages/1b/14/36d7a8e27cd128d7b1009e7715a7c02f6c131be9d4ce1e5c3b73d0e342d8/watchfiles-1.1.0-cp313-cp313-win32.whl", hash = "sha256:32d6d4e583593cb8576e129879ea0991660b935177c0f93c6681359b3654bfa9", size = 279194 },
    { url = "https://files.pythonhosted.org/packages/25/41/2dd88054b849aa546dbeef5696019c58f8e0774f4d1c42123273304cdb2e/watchfiles-1.1.0-cp313-cp313-win_amd64.whl", hash = "sha256:f21af781a4a6fbad54f03c598ab620e3a77032c5878f3d780448421a6e1818c7", size = 292349 },
    { url = "https://files.pythonhosted.org/packages/c8/cf/421d659de88285eb13941cf11a81f875c176f76a6d99342599be88e08d03/watchfiles-1.1.0-cp313-cp313-win_arm64.whl", hash = "sha256:5366164391873ed76bfdf618818c82084c9db7fac82b64a20c44d335eec9ced5", size = 283836 },
    { url = "https://files.pythonhosted.org/packages/45/10/6faf6858d527e3599cc50ec9fcae73590fbddc1420bd4fdccfebffeedbc6/watchfiles-1.1.0-cp313-cp313t-macosx_10_12_x86_64.whl", hash = "sha256:17ab167cca6339c2b830b744eaf10803d2a5b6683be4d79d8475d88b4a8a4be1", size = 400343 },
    { url = "https://files.pythonhosted.org/packages/03/20/5cb7d3966f5e8c718006d0e97dfe379a82f16fecd3caa7810f634412047a/watchfiles-1.1.0-cp313-cp313t-macosx_11_0_arm64.whl", hash = "sha256:328dbc9bff7205c215a7807da7c18dce37da7da718e798356212d22696404339", size = 392916 },
    { url = "https://files.pythonhosted.org/packages/8c/07/d8f1176328fa9e9581b6f120b017e286d2a2d22ae3f554efd9515c8e1b49/watchfiles-1.1.0-cp313-cp313t-manylinux_2_17_aarch64.manylinux2014_aarch64.whl", hash = "sha256:f7208ab6e009c627b7557ce55c465c98967e8caa8b11833531fdf95799372633", size = 449582 },
    { url = "https://files.pythonhosted.org/packages/66/e8/80a14a453cf6038e81d072a86c05276692a1826471fef91df7537dba8b46/watchfiles-1.1.0-cp313-cp313t-manylinux_2_17_armv7l.manylinux2014_armv7l.whl", hash = "sha256:a8f6f72974a19efead54195bc9bed4d850fc047bb7aa971268fd9a8387c89011", size = 456752 },
    { url = "https://files.pythonhosted.org/packages/5a/25/0853b3fe0e3c2f5af9ea60eb2e781eade939760239a72c2d38fc4cc335f6/watchfiles-1.1.0-cp313-cp313t-manylinux_2_17_i686.manylinux2014_i686.whl", hash = "sha256:d181ef50923c29cf0450c3cd47e2f0557b62218c50b2ab8ce2ecaa02bd97e670", size = 481436 },
    { url = "https://files.pythonhosted.org/packages/fe/9e/4af0056c258b861fbb29dcb36258de1e2b857be4a9509e6298abcf31e5c9/watchfiles-1.1.0-cp313-cp313t-manylinux_2_17_ppc64le.manylinux2014_ppc64le.whl", hash = "sha256:adb4167043d3a78280d5d05ce0ba22055c266cf8655ce942f2fb881262ff3cdf", size = 596016 },
    { url = "https://files.pythonhosted.org/packages/c5/fa/95d604b58aa375e781daf350897aaaa089cff59d84147e9ccff2447c8294/watchfiles-1.1.0-cp313-cp313t-manylinux_2_17_s390x.manylinux2014_s390x.whl", hash = "sha256:8c5701dc474b041e2934a26d31d39f90fac8a3dee2322b39f7729867f932b1d4", size = 476727 },
    { url = "https://files.pythonhosted.org/packages/65/95/fe479b2664f19be4cf5ceeb21be05afd491d95f142e72d26a42f41b7c4f8/watchfiles-1.1.0-cp313-cp313t-manylinux_2_17_x86_64.manylinux2014_x86_64.whl", hash = "sha256:b067915e3c3936966a8607f6fe5487df0c9c4afb85226613b520890049deea20", size = 451864 },
    { url = "https://files.pythonhosted.org/packages/d3/8a/3c4af14b93a15ce55901cd7a92e1a4701910f1768c78fb30f61d2b79785b/watchfiles-1.1.0-cp313-cp313t-musllinux_1_1_aarch64.whl", hash = "sha256:9c733cda03b6d636b4219625a4acb5c6ffb10803338e437fb614fef9516825ef", size = 625626 },
    { url = "https://files.pythonhosted.org/packages/da/f5/cf6aa047d4d9e128f4b7cde615236a915673775ef171ff85971d698f3c2c/watchfiles-1.1.0-cp313-cp313t-musllinux_1_1_x86_64.whl", hash = "sha256:cc08ef8b90d78bfac66f0def80240b0197008e4852c9f285907377b2947ffdcb", size = 622744 },
    { url = "https://files.pythonhosted.org/packages/2c/00/70f75c47f05dea6fd30df90f047765f6fc2d6eb8b5a3921379b0b04defa2/watchfiles-1.1.0-cp314-cp314-macosx_10_12_x86_64.whl", hash = "sha256:9974d2f7dc561cce3bb88dfa8eb309dab64c729de85fba32e98d75cf24b66297", size = 402114 },
    { url = "https://files.pythonhosted.org/packages/53/03/acd69c48db4a1ed1de26b349d94077cca2238ff98fd64393f3e97484cae6/watchfiles-1.1.0-cp314-cp314-macosx_11_0_arm64.whl", hash = "sha256:c68e9f1fcb4d43798ad8814c4c1b61547b014b667216cb754e606bfade587018", size = 393879 },
    { url = "https://files.pythonhosted.org/packages/2f/c8/a9a2a6f9c8baa4eceae5887fecd421e1b7ce86802bcfc8b6a942e2add834/watchfiles-1.1.0-cp314-cp314-manylinux_2_17_aarch64.manylinux2014_aarch64.whl", hash = "sha256:95ab1594377effac17110e1352989bdd7bdfca9ff0e5eeccd8c69c5389b826d0", size = 450026 },
    { url = "https://files.pythonhosted.org/packages/fe/51/d572260d98388e6e2b967425c985e07d47ee6f62e6455cefb46a6e06eda5/watchfiles-1.1.0-cp314-cp314-manylinux_2_17_armv7l.manylinux2014_armv7l.whl", hash = "sha256:fba9b62da882c1be1280a7584ec4515d0a6006a94d6e5819730ec2eab60ffe12", size = 457917 },
    { url = "https://files.pythonhosted.org/packages/c6/2d/4258e52917bf9f12909b6ec314ff9636276f3542f9d3807d143f27309104/watchfiles-1.1.0-cp314-cp314-manylinux_2_17_i686.manylinux2014_i686.whl", hash = "sha256:3434e401f3ce0ed6b42569128b3d1e3af773d7ec18751b918b89cd49c14eaafb", size = 483602 },
    { url = "https://files.pythonhosted.org/packages/84/99/bee17a5f341a4345fe7b7972a475809af9e528deba056f8963d61ea49f75/watchfiles-1.1.0-cp314-cp314-manylinux_2_17_ppc64le.manylinux2014_ppc64le.whl", hash = "sha256:fa257a4d0d21fcbca5b5fcba9dca5a78011cb93c0323fb8855c6d2dfbc76eb77", size = 596758 },
    { url = "https://files.pythonhosted.org/packages/40/76/e4bec1d59b25b89d2b0716b41b461ed655a9a53c60dc78ad5771fda5b3e6/watchfiles-1.1.0-cp314-cp314-manylinux_2_17_s390x.manylinux2014_s390x.whl", hash = "sha256:7fd1b3879a578a8ec2076c7961076df540b9af317123f84569f5a9ddee64ce92", size = 477601 },
    { url = "https://files.pythonhosted.org/packages/1f/fa/a514292956f4a9ce3c567ec0c13cce427c158e9f272062685a8a727d08fc/watchfiles-1.1.0-cp314-cp314-manylinux_2_17_x86_64.manylinux2014_x86_64.whl", hash = "sha256:62cc7a30eeb0e20ecc5f4bd113cd69dcdb745a07c68c0370cea919f373f65d9e", size = 451936 },
    { url = "https://files.pythonhosted.org/packages/32/5d/c3bf927ec3bbeb4566984eba8dd7a8eb69569400f5509904545576741f88/watchfiles-1.1.0-cp314-cp314-musllinux_1_1_aarch64.whl", hash = "sha256:891c69e027748b4a73847335d208e374ce54ca3c335907d381fde4e41661b13b", size = 626243 },
    { url = "https://files.pythonhosted.org/packages/e6/65/6e12c042f1a68c556802a84d54bb06d35577c81e29fba14019562479159c/watchfiles-1.1.0-cp314-cp314-musllinux_1_1_x86_64.whl", hash = "sha256:12fe8eaffaf0faa7906895b4f8bb88264035b3f0243275e0bf24af0436b27259", size = 623073 },
    { url = "https://files.pythonhosted.org/packages/89/ab/7f79d9bf57329e7cbb0a6fd4c7bd7d0cee1e4a8ef0041459f5409da3506c/watchfiles-1.1.0-cp314-cp314t-macosx_10_12_x86_64.whl", hash = "sha256:bfe3c517c283e484843cb2e357dd57ba009cff351edf45fb455b5fbd1f45b15f", size = 400872 },
    { url = "https://files.pythonhosted.org/packages/df/d5/3f7bf9912798e9e6c516094db6b8932df53b223660c781ee37607030b6d3/watchfiles-1.1.0-cp314-cp314t-macosx_11_0_arm64.whl", hash = "sha256:a9ccbf1f129480ed3044f540c0fdbc4ee556f7175e5ab40fe077ff6baf286d4e", size = 392877 },
    { url = "https://files.pythonhosted.org/packages/0d/c5/54ec7601a2798604e01c75294770dbee8150e81c6e471445d7601610b495/watchfiles-1.1.0-cp314-cp314t-manylinux_2_17_aarch64.manylinux2014_aarch64.whl", hash = "sha256:ba0e3255b0396cac3cc7bbace76404dd72b5438bf0d8e7cefa2f79a7f3649caa", size = 449645 },
    { url = "https://files.pythonhosted.org/packages/0a/04/c2f44afc3b2fce21ca0b7802cbd37ed90a29874f96069ed30a36dfe57c2b/watchfiles-1.1.0-cp314-cp314t-manylinux_2_17_armv7l.manylinux2014_armv7l.whl", hash = "sha256:4281cd9fce9fc0a9dbf0fc1217f39bf9cf2b4d315d9626ef1d4e87b84699e7e8", size = 457424 },
    { url = "https://files.pythonhosted.org/packages/9f/b0/eec32cb6c14d248095261a04f290636da3df3119d4040ef91a4a50b29fa5/watchfiles-1.1.0-cp314-cp314t-manylinux_2_17_i686.manylinux2014_i686.whl", hash = "sha256:6d2404af8db1329f9a3c9b79ff63e0ae7131986446901582067d9304ae8aaf7f", size = 481584 },
    { url = "https://files.pythonhosted.org/packages/d1/e2/ca4bb71c68a937d7145aa25709e4f5d68eb7698a25ce266e84b55d591bbd/watchfiles-1.1.0-cp314-cp314t-manylinux_2_17_ppc64le.manylinux2014_ppc64le.whl", hash = "sha256:e78b6ed8165996013165eeabd875c5dfc19d41b54f94b40e9fff0eb3193e5e8e", size = 596675 },
    { url = "https://files.pythonhosted.org/packages/a1/dd/b0e4b7fb5acf783816bc950180a6cd7c6c1d2cf7e9372c0ea634e722712b/watchfiles-1.1.0-cp314-cp314t-manylinux_2_17_s390x.manylinux2014_s390x.whl", hash = "sha256:249590eb75ccc117f488e2fabd1bfa33c580e24b96f00658ad88e38844a040bb", size = 477363 },
    { url = "https://files.pythonhosted.org/packages/69/c4/088825b75489cb5b6a761a4542645718893d395d8c530b38734f19da44d2/watchfiles-1.1.0-cp314-cp314t-manylinux_2_17_x86_64.manylinux2014_x86_64.whl", hash = "sha256:d05686b5487cfa2e2c28ff1aa370ea3e6c5accfe6435944ddea1e10d93872147", size = 452240 },
    { url = "https://files.pythonhosted.org/packages/10/8c/22b074814970eeef43b7c44df98c3e9667c1f7bf5b83e0ff0201b0bd43f9/watchfiles-1.1.0-cp314-cp314t-musllinux_1_1_aarch64.whl", hash = "sha256:d0e10e6f8f6dc5762adee7dece33b722282e1f59aa6a55da5d493a97282fedd8", size = 625607 },
    { url = "https://files.pythonhosted.org/packages/32/fa/a4f5c2046385492b2273213ef815bf71a0d4c1943b784fb904e184e30201/watchfiles-1.1.0-cp314-cp314t-musllinux_1_1_x86_64.whl", hash = "sha256:af06c863f152005c7592df1d6a7009c836a247c9d8adb78fef8575a5a98699db", size = 623315 },
]

[[package]]
name = "wcwidth"
version = "0.2.13"
source = { registry = "https://pypi.org/simple" }
sdist = { url = "https://files.pythonhosted.org/packages/6c/63/53559446a878410fc5a5974feb13d31d78d752eb18aeba59c7fef1af7598/wcwidth-0.2.13.tar.gz", hash = "sha256:72ea0c06399eb286d978fdedb6923a9eb47e1c486ce63e9b4e64fc18303972b5", size = 101301 }
wheels = [
    { url = "https://files.pythonhosted.org/packages/fd/84/fd2ba7aafacbad3c4201d395674fc6348826569da3c0937e75505ead3528/wcwidth-0.2.13-py2.py3-none-any.whl", hash = "sha256:3da69048e4540d84af32131829ff948f1e022c1c6bdb8d6102117aac784f6859", size = 34166 },
]

[[package]]
name = "websockets"
version = "15.0.1"
source = { registry = "https://pypi.org/simple" }
sdist = { url = "https://files.pythonhosted.org/packages/21/e6/26d09fab466b7ca9c7737474c52be4f76a40301b08362eb2dbc19dcc16c1/websockets-15.0.1.tar.gz", hash = "sha256:82544de02076bafba038ce055ee6412d68da13ab47f0c60cab827346de828dee", size = 177016 }
wheels = [
    { url = "https://files.pythonhosted.org/packages/cb/9f/51f0cf64471a9d2b4d0fc6c534f323b664e7095640c34562f5182e5a7195/websockets-15.0.1-cp313-cp313-macosx_10_13_universal2.whl", hash = "sha256:ee443ef070bb3b6ed74514f5efaa37a252af57c90eb33b956d35c8e9c10a1931", size = 175440 },
    { url = "https://files.pythonhosted.org/packages/8a/05/aa116ec9943c718905997412c5989f7ed671bc0188ee2ba89520e8765d7b/websockets-15.0.1-cp313-cp313-macosx_10_13_x86_64.whl", hash = "sha256:5a939de6b7b4e18ca683218320fc67ea886038265fd1ed30173f5ce3f8e85675", size = 173098 },
    { url = "https://files.pythonhosted.org/packages/ff/0b/33cef55ff24f2d92924923c99926dcce78e7bd922d649467f0eda8368923/websockets-15.0.1-cp313-cp313-macosx_11_0_arm64.whl", hash = "sha256:746ee8dba912cd6fc889a8147168991d50ed70447bf18bcda7039f7d2e3d9151", size = 173329 },
    { url = "https://files.pythonhosted.org/packages/31/1d/063b25dcc01faa8fada1469bdf769de3768b7044eac9d41f734fd7b6ad6d/websockets-15.0.1-cp313-cp313-manylinux_2_17_aarch64.manylinux2014_aarch64.whl", hash = "sha256:595b6c3969023ecf9041b2936ac3827e4623bfa3ccf007575f04c5a6aa318c22", size = 183111 },
    { url = "https://files.pythonhosted.org/packages/93/53/9a87ee494a51bf63e4ec9241c1ccc4f7c2f45fff85d5bde2ff74fcb68b9e/websockets-15.0.1-cp313-cp313-manylinux_2_5_i686.manylinux1_i686.manylinux_2_17_i686.manylinux2014_i686.whl", hash = "sha256:3c714d2fc58b5ca3e285461a4cc0c9a66bd0e24c5da9911e30158286c9b5be7f", size = 182054 },
    { url = "https://files.pythonhosted.org/packages/ff/b2/83a6ddf56cdcbad4e3d841fcc55d6ba7d19aeb89c50f24dd7e859ec0805f/websockets-15.0.1-cp313-cp313-manylinux_2_5_x86_64.manylinux1_x86_64.manylinux_2_17_x86_64.manylinux2014_x86_64.whl", hash = "sha256:0f3c1e2ab208db911594ae5b4f79addeb3501604a165019dd221c0bdcabe4db8", size = 182496 },
    { url = "https://files.pythonhosted.org/packages/98/41/e7038944ed0abf34c45aa4635ba28136f06052e08fc2168520bb8b25149f/websockets-15.0.1-cp313-cp313-musllinux_1_2_aarch64.whl", hash = "sha256:229cf1d3ca6c1804400b0a9790dc66528e08a6a1feec0d5040e8b9eb14422375", size = 182829 },
    { url = "https://files.pythonhosted.org/packages/e0/17/de15b6158680c7623c6ef0db361da965ab25d813ae54fcfeae2e5b9ef910/websockets-15.0.1-cp313-cp313-musllinux_1_2_i686.whl", hash = "sha256:756c56e867a90fb00177d530dca4b097dd753cde348448a1012ed6c5131f8b7d", size = 182217 },
    { url = "https://files.pythonhosted.org/packages/33/2b/1f168cb6041853eef0362fb9554c3824367c5560cbdaad89ac40f8c2edfc/websockets-15.0.1-cp313-cp313-musllinux_1_2_x86_64.whl", hash = "sha256:558d023b3df0bffe50a04e710bc87742de35060580a293c2a984299ed83bc4e4", size = 182195 },
    { url = "https://files.pythonhosted.org/packages/86/eb/20b6cdf273913d0ad05a6a14aed4b9a85591c18a987a3d47f20fa13dcc47/websockets-15.0.1-cp313-cp313-win32.whl", hash = "sha256:ba9e56e8ceeeedb2e080147ba85ffcd5cd0711b89576b83784d8605a7df455fa", size = 176393 },
    { url = "https://files.pythonhosted.org/packages/1b/6c/c65773d6cab416a64d191d6ee8a8b1c68a09970ea6909d16965d26bfed1e/websockets-15.0.1-cp313-cp313-win_amd64.whl", hash = "sha256:e09473f095a819042ecb2ab9465aee615bd9c2028e4ef7d933600a8401c79561", size = 176837 },
    { url = "https://files.pythonhosted.org/packages/fa/a8/5b41e0da817d64113292ab1f8247140aac61cbf6cfd085d6a0fa77f4984f/websockets-15.0.1-py3-none-any.whl", hash = "sha256:f7a866fbc1e97b5c617ee4116daaa09b722101d4a3c170c787450ba409f9736f", size = 169743 },
]

[[package]]
name = "yarl"
version = "1.20.1"
source = { registry = "https://pypi.org/simple" }
dependencies = [
    { name = "idna" },
    { name = "multidict" },
    { name = "propcache" },
]
sdist = { url = "https://files.pythonhosted.org/packages/3c/fb/efaa23fa4e45537b827620f04cf8f3cd658b76642205162e072703a5b963/yarl-1.20.1.tar.gz", hash = "sha256:d017a4997ee50c91fd5466cef416231bb82177b93b029906cefc542ce14c35ac", size = 186428 }
wheels = [
    { url = "https://files.pythonhosted.org/packages/8a/e1/2411b6d7f769a07687acee88a062af5833cf1966b7266f3d8dfb3d3dc7d3/yarl-1.20.1-cp313-cp313-macosx_10_13_universal2.whl", hash = "sha256:0b5ff0fbb7c9f1b1b5ab53330acbfc5247893069e7716840c8e7d5bb7355038a", size = 131811 },
    { url = "https://files.pythonhosted.org/packages/b2/27/584394e1cb76fb771371770eccad35de400e7b434ce3142c2dd27392c968/yarl-1.20.1-cp313-cp313-macosx_10_13_x86_64.whl", hash = "sha256:14f326acd845c2b2e2eb38fb1346c94f7f3b01a4f5c788f8144f9b630bfff9a3", size = 90078 },
    { url = "https://files.pythonhosted.org/packages/bf/9a/3246ae92d4049099f52d9b0fe3486e3b500e29b7ea872d0f152966fc209d/yarl-1.20.1-cp313-cp313-macosx_11_0_arm64.whl", hash = "sha256:f60e4ad5db23f0b96e49c018596707c3ae89f5d0bd97f0ad3684bcbad899f1e7", size = 88748 },
    { url = "https://files.pythonhosted.org/packages/a3/25/35afe384e31115a1a801fbcf84012d7a066d89035befae7c5d4284df1e03/yarl-1.20.1-cp313-cp313-manylinux_2_17_aarch64.manylinux2014_aarch64.whl", hash = "sha256:49bdd1b8e00ce57e68ba51916e4bb04461746e794e7c4d4bbc42ba2f18297691", size = 349595 },
    { url = "https://files.pythonhosted.org/packages/28/2d/8aca6cb2cabc8f12efcb82749b9cefecbccfc7b0384e56cd71058ccee433/yarl-1.20.1-cp313-cp313-manylinux_2_17_armv7l.manylinux2014_armv7l.manylinux_2_31_armv7l.whl", hash = "sha256:66252d780b45189975abfed839616e8fd2dbacbdc262105ad7742c6ae58f3e31", size = 342616 },
    { url = "https://files.pythonhosted.org/packages/0b/e9/1312633d16b31acf0098d30440ca855e3492d66623dafb8e25b03d00c3da/yarl-1.20.1-cp313-cp313-manylinux_2_17_ppc64le.manylinux2014_ppc64le.whl", hash = "sha256:59174e7332f5d153d8f7452a102b103e2e74035ad085f404df2e40e663a22b28", size = 361324 },
    { url = "https://files.pythonhosted.org/packages/bc/a0/688cc99463f12f7669eec7c8acc71ef56a1521b99eab7cd3abb75af887b0/yarl-1.20.1-cp313-cp313-manylinux_2_17_s390x.manylinux2014_s390x.whl", hash = "sha256:e3968ec7d92a0c0f9ac34d5ecfd03869ec0cab0697c91a45db3fbbd95fe1b653", size = 359676 },
    { url = "https://files.pythonhosted.org/packages/af/44/46407d7f7a56e9a85a4c207724c9f2c545c060380718eea9088f222ba697/yarl-1.20.1-cp313-cp313-manylinux_2_17_x86_64.manylinux2014_x86_64.whl", hash = "sha256:d1a4fbb50e14396ba3d375f68bfe02215d8e7bc3ec49da8341fe3157f59d2ff5", size = 352614 },
    { url = "https://files.pythonhosted.org/packages/b1/91/31163295e82b8d5485d31d9cf7754d973d41915cadce070491778d9c9825/yarl-1.20.1-cp313-cp313-manylinux_2_5_i686.manylinux1_i686.manylinux_2_17_i686.manylinux2014_i686.whl", hash = "sha256:11a62c839c3a8eac2410e951301309426f368388ff2f33799052787035793b02", size = 336766 },
    { url = "https://files.pythonhosted.org/packages/b4/8e/c41a5bc482121f51c083c4c2bcd16b9e01e1cf8729e380273a952513a21f/yarl-1.20.1-cp313-cp313-musllinux_1_2_aarch64.whl", hash = "sha256:041eaa14f73ff5a8986b4388ac6bb43a77f2ea09bf1913df7a35d4646db69e53", size = 364615 },
    { url = "https://files.pythonhosted.org/packages/e3/5b/61a3b054238d33d70ea06ebba7e58597891b71c699e247df35cc984ab393/yarl-1.20.1-cp313-cp313-musllinux_1_2_armv7l.whl", hash = "sha256:377fae2fef158e8fd9d60b4c8751387b8d1fb121d3d0b8e9b0be07d1b41e83dc", size = 360982 },
    { url = "https://files.pythonhosted.org/packages/df/a3/6a72fb83f8d478cb201d14927bc8040af901811a88e0ff2da7842dd0ed19/yarl-1.20.1-cp313-cp313-musllinux_1_2_i686.whl", hash = "sha256:1c92f4390e407513f619d49319023664643d3339bd5e5a56a3bebe01bc67ec04", size = 369792 },
    { url = "https://files.pythonhosted.org/packages/7c/af/4cc3c36dfc7c077f8dedb561eb21f69e1e9f2456b91b593882b0b18c19dc/yarl-1.20.1-cp313-cp313-musllinux_1_2_ppc64le.whl", hash = "sha256:d25ddcf954df1754ab0f86bb696af765c5bfaba39b74095f27eececa049ef9a4", size = 382049 },
    { url = "https://files.pythonhosted.org/packages/19/3a/e54e2c4752160115183a66dc9ee75a153f81f3ab2ba4bf79c3c53b33de34/yarl-1.20.1-cp313-cp313-musllinux_1_2_s390x.whl", hash = "sha256:909313577e9619dcff8c31a0ea2aa0a2a828341d92673015456b3ae492e7317b", size = 384774 },
    { url = "https://files.pythonhosted.org/packages/9c/20/200ae86dabfca89060ec6447649f219b4cbd94531e425e50d57e5f5ac330/yarl-1.20.1-cp313-cp313-musllinux_1_2_x86_64.whl", hash = "sha256:793fd0580cb9664548c6b83c63b43c477212c0260891ddf86809e1c06c8b08f1", size = 374252 },
    { url = "https://files.pythonhosted.org/packages/83/75/11ee332f2f516b3d094e89448da73d557687f7d137d5a0f48c40ff211487/yarl-1.20.1-cp313-cp313-win32.whl", hash = "sha256:468f6e40285de5a5b3c44981ca3a319a4b208ccc07d526b20b12aeedcfa654b7", size = 81198 },
    { url = "https://files.pythonhosted.org/packages/ba/ba/39b1ecbf51620b40ab402b0fc817f0ff750f6d92712b44689c2c215be89d/yarl-1.20.1-cp313-cp313-win_amd64.whl", hash = "sha256:495b4ef2fea40596bfc0affe3837411d6aa3371abcf31aac0ccc4bdd64d4ef5c", size = 86346 },
    { url = "https://files.pythonhosted.org/packages/43/c7/669c52519dca4c95153c8ad96dd123c79f354a376346b198f438e56ffeb4/yarl-1.20.1-cp313-cp313t-macosx_10_13_universal2.whl", hash = "sha256:f60233b98423aab21d249a30eb27c389c14929f47be8430efa7dbd91493a729d", size = 138826 },
    { url = "https://files.pythonhosted.org/packages/6a/42/fc0053719b44f6ad04a75d7f05e0e9674d45ef62f2d9ad2c1163e5c05827/yarl-1.20.1-cp313-cp313t-macosx_10_13_x86_64.whl", hash = "sha256:6f3eff4cc3f03d650d8755c6eefc844edde99d641d0dcf4da3ab27141a5f8ddf", size = 93217 },
    { url = "https://files.pythonhosted.org/packages/4f/7f/fa59c4c27e2a076bba0d959386e26eba77eb52ea4a0aac48e3515c186b4c/yarl-1.20.1-cp313-cp313t-macosx_11_0_arm64.whl", hash = "sha256:69ff8439d8ba832d6bed88af2c2b3445977eba9a4588b787b32945871c2444e3", size = 92700 },
    { url = "https://files.pythonhosted.org/packages/2f/d4/062b2f48e7c93481e88eff97a6312dca15ea200e959f23e96d8ab898c5b8/yarl-1.20.1-cp313-cp313t-manylinux_2_17_aarch64.manylinux2014_aarch64.whl", hash = "sha256:3cf34efa60eb81dd2645a2e13e00bb98b76c35ab5061a3989c7a70f78c85006d", size = 347644 },
    { url = "https://files.pythonhosted.org/packages/89/47/78b7f40d13c8f62b499cc702fdf69e090455518ae544c00a3bf4afc9fc77/yarl-1.20.1-cp313-cp313t-manylinux_2_17_armv7l.manylinux2014_armv7l.manylinux_2_31_armv7l.whl", hash = "sha256:8e0fe9364ad0fddab2688ce72cb7a8e61ea42eff3c7caeeb83874a5d479c896c", size = 323452 },
    { url = "https://files.pythonhosted.org/packages/eb/2b/490d3b2dc66f52987d4ee0d3090a147ea67732ce6b4d61e362c1846d0d32/yarl-1.20.1-cp313-cp313t-manylinux_2_17_ppc64le.manylinux2014_ppc64le.whl", hash = "sha256:8f64fbf81878ba914562c672024089e3401974a39767747691c65080a67b18c1", size = 346378 },
    { url = "https://files.pythonhosted.org/packages/66/ad/775da9c8a94ce925d1537f939a4f17d782efef1f973039d821cbe4bcc211/yarl-1.20.1-cp313-cp313t-manylinux_2_17_s390x.manylinux2014_s390x.whl", hash = "sha256:f6342d643bf9a1de97e512e45e4b9560a043347e779a173250824f8b254bd5ce", size = 353261 },
    { url = "https://files.pythonhosted.org/packages/4b/23/0ed0922b47a4f5c6eb9065d5ff1e459747226ddce5c6a4c111e728c9f701/yarl-1.20.1-cp313-cp313t-manylinux_2_17_x86_64.manylinux2014_x86_64.whl", hash = "sha256:56dac5f452ed25eef0f6e3c6a066c6ab68971d96a9fb441791cad0efba6140d3", size = 335987 },
    { url = "https://files.pythonhosted.org/packages/3e/49/bc728a7fe7d0e9336e2b78f0958a2d6b288ba89f25a1762407a222bf53c3/yarl-1.20.1-cp313-cp313t-manylinux_2_5_i686.manylinux1_i686.manylinux_2_17_i686.manylinux2014_i686.whl", hash = "sha256:c7d7f497126d65e2cad8dc5f97d34c27b19199b6414a40cb36b52f41b79014be", size = 329361 },
    { url = "https://files.pythonhosted.org/packages/93/8f/b811b9d1f617c83c907e7082a76e2b92b655400e61730cd61a1f67178393/yarl-1.20.1-cp313-cp313t-musllinux_1_2_aarch64.whl", hash = "sha256:67e708dfb8e78d8a19169818eeb5c7a80717562de9051bf2413aca8e3696bf16", size = 346460 },
    { url = "https://files.pythonhosted.org/packages/70/fd/af94f04f275f95da2c3b8b5e1d49e3e79f1ed8b6ceb0f1664cbd902773ff/yarl-1.20.1-cp313-cp313t-musllinux_1_2_armv7l.whl", hash = "sha256:595c07bc79af2494365cc96ddeb772f76272364ef7c80fb892ef9d0649586513", size = 334486 },
    { url = "https://files.pythonhosted.org/packages/84/65/04c62e82704e7dd0a9b3f61dbaa8447f8507655fd16c51da0637b39b2910/yarl-1.20.1-cp313-cp313t-musllinux_1_2_i686.whl", hash = "sha256:7bdd2f80f4a7df852ab9ab49484a4dee8030023aa536df41f2d922fd57bf023f", size = 342219 },
    { url = "https://files.pythonhosted.org/packages/91/95/459ca62eb958381b342d94ab9a4b6aec1ddec1f7057c487e926f03c06d30/yarl-1.20.1-cp313-cp313t-musllinux_1_2_ppc64le.whl", hash = "sha256:c03bfebc4ae8d862f853a9757199677ab74ec25424d0ebd68a0027e9c639a390", size = 350693 },
    { url = "https://files.pythonhosted.org/packages/a6/00/d393e82dd955ad20617abc546a8f1aee40534d599ff555ea053d0ec9bf03/yarl-1.20.1-cp313-cp313t-musllinux_1_2_s390x.whl", hash = "sha256:344d1103e9c1523f32a5ed704d576172d2cabed3122ea90b1d4e11fe17c66458", size = 355803 },
    { url = "https://files.pythonhosted.org/packages/9e/ed/c5fb04869b99b717985e244fd93029c7a8e8febdfcffa06093e32d7d44e7/yarl-1.20.1-cp313-cp313t-musllinux_1_2_x86_64.whl", hash = "sha256:88cab98aa4e13e1ade8c141daeedd300a4603b7132819c484841bb7af3edce9e", size = 341709 },
    { url = "https://files.pythonhosted.org/packages/24/fd/725b8e73ac2a50e78a4534ac43c6addf5c1c2d65380dd48a9169cc6739a9/yarl-1.20.1-cp313-cp313t-win32.whl", hash = "sha256:b121ff6a7cbd4abc28985b6028235491941b9fe8fe226e6fdc539c977ea1739d", size = 86591 },
    { url = "https://files.pythonhosted.org/packages/94/c3/b2e9f38bc3e11191981d57ea08cab2166e74ea770024a646617c9cddd9f6/yarl-1.20.1-cp313-cp313t-win_amd64.whl", hash = "sha256:541d050a355bbbc27e55d906bc91cb6fe42f96c01413dd0f4ed5a5240513874f", size = 93003 },
    { url = "https://files.pythonhosted.org/packages/b4/2d/2345fce04cfd4bee161bf1e7d9cdc702e3e16109021035dbb24db654a622/yarl-1.20.1-py3-none-any.whl", hash = "sha256:83b8eb083fe4683c6115795d9fc1cfaf2cbbefb19b3a1cb68f6527460f483a77", size = 46542 },
]

[[package]]
name = "zipp"
version = "3.23.0"
source = { registry = "https://pypi.org/simple" }
sdist = { url = "https://files.pythonhosted.org/packages/e3/02/0f2892c661036d50ede074e376733dca2ae7c6eb617489437771209d4180/zipp-3.23.0.tar.gz", hash = "sha256:a07157588a12518c9d4034df3fbbee09c814741a33ff63c05fa29d26a2404166", size = 25547 }
wheels = [
    { url = "https://files.pythonhosted.org/packages/2e/54/647ade08bf0db230bfea292f893923872fd20be6ac6f53b2b936ba839d75/zipp-3.23.0-py3-none-any.whl", hash = "sha256:071652d6115ed432f5ce1d34c336c0adfd6a884660d1e9712a256d3d3bd4b14e", size = 10276 },
]<|MERGE_RESOLUTION|>--- conflicted
+++ resolved
@@ -435,7 +435,6 @@
 version = "0.1.0"
 source = { editable = "apps/darcy" }
 dependencies = [
-<<<<<<< HEAD
     { name = "llmgine" },
     { name = "org-tools" },
     { name = "org-types" },
@@ -455,8 +454,6 @@
 dependencies = [
     { name = "brain" },
     { name = "fastapi" },
-=======
->>>>>>> 114beea8
     { name = "llmgine" },
     { name = "org-tools" },
     { name = "org-types" },
@@ -465,11 +462,8 @@
 
 [package.metadata]
 requires-dist = [
-<<<<<<< HEAD
     { name = "brain", editable = "libs/brain" },
     { name = "fastapi" },
-=======
->>>>>>> 114beea8
     { name = "llmgine", editable = "llmgine" },
     { name = "org-tools", editable = "libs/org_tools" },
     { name = "org-types", editable = "libs/org_types" },
